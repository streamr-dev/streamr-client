{
  "name": "streamr-client",
  "version": "3.0.0",
  "description": "JavaScript client library for Streamr",
  "repository": {
    "type": "git",
    "url": "git://github.com/streamr-dev/streamr-client.git"
  },
  "main": "dist/streamr-client.js",
  "directories": {
    "test": "test"
  },
  "scripts": {
    "build": "NODE_ENV=production webpack --mode=production --progress",
    "prepack": "npm run build",
    "dev": "webpack --progress --colors --watch --mode=development",
    "eslint": "eslint .",
    "test": "jest --detectOpenHandles",
    "test-unit": "jest test/unit --detectOpenHandles",
    "coverage": "jest --coverage",
    "test-integration": "jest test/integration --detectOpenHandles"
  },
  "browser": {
    "http": "./src/shim/http-https.js",
    "https": "./src/shim/http-https.js",
    "ws": "./src/shim/ws.js",
    "node-fetch": "./src/shim/node-fetch.js"
  },
  "engines": {
    "node": ">= 10"
  },
  "author": "Streamr",
  "license": "Apache-2.0",
  "devDependencies": {
    "@babel/cli": "^7.7.7",
    "@babel/core": "^7.7.7",
    "@babel/plugin-proposal-class-properties": "^7.7.4",
    "@babel/plugin-transform-classes": "^7.7.4",
    "@babel/plugin-transform-modules-commonjs": "^7.7.5",
    "@babel/plugin-transform-runtime": "^7.7.6",
    "@babel/preset-env": "^7.7.7",
    "array-shuffle": "^1.0.1",
    "babel-loader": "^8.0.6",
    "babel-plugin-add-module-exports": "^1.0.2",
    "babel-plugin-transform-class-properties": "^6.24.1",
    "core-js": "^3.6.1",
    "eslint": "^6.8.0",
    "eslint-config-airbnb": "^18.0.1",
    "eslint-config-streamr-nodejs": "^1.1.0",
    "eslint-loader": "^3.0.3",
    "eslint-plugin-import": "^2.19.1",
    "express": "^4.17.1",
<<<<<<< HEAD
    "jest": "^23.6.0",
    "sinon": "^7.3.2",
    "streamr-test-utils": "^1.0.4",
    "terser-webpack-plugin": "^1.3.0",
    "webpack": "^4.35.2",
    "webpack-cli": "^3.3.5",
=======
    "jest": "^24.9.0",
    "sinon": "^8.0.2",
    "streamr-test-utils": "^1.0.4",
    "terser-webpack-plugin": "^2.3.1",
    "uuid": "^3.3.3",
    "webpack": "^4.41.5",
    "webpack-cli": "^3.3.10",
>>>>>>> 077ced82
    "webpack-merge": "^4.2.2"
  },
  "#IMPORTANT": "babel-runtime must be in dependencies, not devDependencies",
  "dependencies": {
    "@babel/runtime": "^7.7.7",
    "debug": "^4.1.1",
    "ethers": "^4.0.41",
    "eventemitter3": "^4.0.0",
    "heap": "^0.2.6",
    "lodash.uniqueid": "^4.0.1",
    "node-fetch": "^2.6.0",
    "once": "^1.4.0",
    "qs": "^6.9.1",
    "randomstring": "^1.1.5",
    "receptacle": "^1.3.2",
    "streamr-client-protocol": "^4.0.6",
    "webpack-node-externals": "^1.7.2",
    "ws": "^7.2.1"
  }
}<|MERGE_RESOLUTION|>--- conflicted
+++ resolved
@@ -50,14 +50,6 @@
     "eslint-loader": "^3.0.3",
     "eslint-plugin-import": "^2.19.1",
     "express": "^4.17.1",
-<<<<<<< HEAD
-    "jest": "^23.6.0",
-    "sinon": "^7.3.2",
-    "streamr-test-utils": "^1.0.4",
-    "terser-webpack-plugin": "^1.3.0",
-    "webpack": "^4.35.2",
-    "webpack-cli": "^3.3.5",
-=======
     "jest": "^24.9.0",
     "sinon": "^8.0.2",
     "streamr-test-utils": "^1.0.4",
@@ -65,7 +57,6 @@
     "uuid": "^3.3.3",
     "webpack": "^4.41.5",
     "webpack-cli": "^3.3.10",
->>>>>>> 077ced82
     "webpack-merge": "^4.2.2"
   },
   "#IMPORTANT": "babel-runtime must be in dependencies, not devDependencies",
