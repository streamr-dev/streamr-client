language: node_js
node_js:
- '10'
branches:
  only:
  - master
  - "/^v\\d+\\.\\d+(\\.\\d+)?(-\\S*)?$/"
before_install:
- npm i -g npm@6.13.0
jobs:
  include:
  - stage: Tests
    name: Integration Tests
    script:
<<<<<<< HEAD
    - sudo /etc/init.d/mysql stop
    - sudo sysctl fs.inotify.max_user_watches=524288; sudo sysctl -p
    - git clone https://github.com/streamr-dev/streamr-docker-dev.git
    - sudo ifconfig docker0 10.200.10.1/24
    - "$TRAVIS_BUILD_DIR/streamr-docker-dev/streamr-docker-dev/bin.sh start 5"
    - "$TRAVIS_BUILD_DIR/streamr-docker-dev/streamr-docker-dev/bin.sh log -f &"
    - while true; do http_code=$(curl -s -o /dev/null -w "%{http_code}" http://localhost/api/v1/products?publicAccess=true); if [ $http_code = 200 ]; then echo "EE up and running"; break; else echo "EE not receiving connections"; sleep 5s; fi; done
    - while true; do http_code=$(curl -s -o /dev/null -w "%{http_code}" http://localhost/api/v1/volume); if [ $http_code = 200 ]; then echo "brokers up and running"; break; else echo "brokers not receiving connections"; sleep 5s; fi; done
    - "$TRAVIS_BUILD_DIR/streamr-docker-dev/streamr-docker-dev/bin.sh start ganache"
    - "$TRAVIS_BUILD_DIR/streamr-docker-dev/streamr-docker-dev/bin.sh start community-product"
    - while true; do http_code=$(curl -s -o /dev/null -w "%{http_code}" http://localhost:8085/communities); if [ $http_code = 200 ]; then echo "community products server ready"; break; else echo "community products server not starting"; sleep 1s; fi; done
    - npm run test-integration
=======
      - sudo /etc/init.d/mysql stop
      - sudo sysctl fs.inotify.max_user_watches=524288; sudo sysctl -p
      - git clone https://github.com/streamr-dev/streamr-docker-dev.git
      - sudo ifconfig docker0 10.200.10.1/24
      - "$TRAVIS_BUILD_DIR/streamr-docker-dev/streamr-docker-dev/bin.sh start 5"
      - while true; do http_code=$(curl -s -o /dev/null -w "%{http_code}" http://localhost/api/v1/users/me); if [ $http_code = 401 ]; then echo "EE up and running"; break; else echo "EE not receiving connections"; sleep 5s; fi; done
      - while true; do http_code=$(curl -s -o /dev/null -w "%{http_code}" http://localhost/api/v1/volume); if [ $http_code = 200 ]; then echo "brokers up and running"; break; else echo "brokers not receiving connections"; sleep 5s; fi; done
      - npm run test-integration
>>>>>>> 0883b635
  - stage: Tests
    name: Unit Tests
    script:
      - npm run test-unit
  - stage: Tests
    name: eslint
    script: npm run eslint<|MERGE_RESOLUTION|>--- conflicted
+++ resolved
@@ -1,44 +1,33 @@
 language: node_js
 node_js:
-- '10'
+  - '10'
 branches:
   only:
-  - master
-  - "/^v\\d+\\.\\d+(\\.\\d+)?(-\\S*)?$/"
+    - master
+    - "/^v\\d+\\.\\d+(\\.\\d+)?(-\\S*)?$/"
 before_install:
-- npm i -g npm@6.13.0
+  - npm i -g npm@6.13.0
 jobs:
   include:
-  - stage: Tests
-    name: Integration Tests
-    script:
-<<<<<<< HEAD
-    - sudo /etc/init.d/mysql stop
-    - sudo sysctl fs.inotify.max_user_watches=524288; sudo sysctl -p
-    - git clone https://github.com/streamr-dev/streamr-docker-dev.git
-    - sudo ifconfig docker0 10.200.10.1/24
-    - "$TRAVIS_BUILD_DIR/streamr-docker-dev/streamr-docker-dev/bin.sh start 5"
-    - "$TRAVIS_BUILD_DIR/streamr-docker-dev/streamr-docker-dev/bin.sh log -f &"
-    - while true; do http_code=$(curl -s -o /dev/null -w "%{http_code}" http://localhost/api/v1/products?publicAccess=true); if [ $http_code = 200 ]; then echo "EE up and running"; break; else echo "EE not receiving connections"; sleep 5s; fi; done
-    - while true; do http_code=$(curl -s -o /dev/null -w "%{http_code}" http://localhost/api/v1/volume); if [ $http_code = 200 ]; then echo "brokers up and running"; break; else echo "brokers not receiving connections"; sleep 5s; fi; done
-    - "$TRAVIS_BUILD_DIR/streamr-docker-dev/streamr-docker-dev/bin.sh start ganache"
-    - "$TRAVIS_BUILD_DIR/streamr-docker-dev/streamr-docker-dev/bin.sh start community-product"
-    - while true; do http_code=$(curl -s -o /dev/null -w "%{http_code}" http://localhost:8085/communities); if [ $http_code = 200 ]; then echo "community products server ready"; break; else echo "community products server not starting"; sleep 1s; fi; done
-    - npm run test-integration
-=======
-      - sudo /etc/init.d/mysql stop
-      - sudo sysctl fs.inotify.max_user_watches=524288; sudo sysctl -p
-      - git clone https://github.com/streamr-dev/streamr-docker-dev.git
-      - sudo ifconfig docker0 10.200.10.1/24
-      - "$TRAVIS_BUILD_DIR/streamr-docker-dev/streamr-docker-dev/bin.sh start 5"
-      - while true; do http_code=$(curl -s -o /dev/null -w "%{http_code}" http://localhost/api/v1/users/me); if [ $http_code = 401 ]; then echo "EE up and running"; break; else echo "EE not receiving connections"; sleep 5s; fi; done
-      - while true; do http_code=$(curl -s -o /dev/null -w "%{http_code}" http://localhost/api/v1/volume); if [ $http_code = 200 ]; then echo "brokers up and running"; break; else echo "brokers not receiving connections"; sleep 5s; fi; done
-      - npm run test-integration
->>>>>>> 0883b635
-  - stage: Tests
-    name: Unit Tests
-    script:
-      - npm run test-unit
-  - stage: Tests
-    name: eslint
-    script: npm run eslint+    - stage: Tests
+      name: Integration Tests
+      script:
+        - sudo /etc/init.d/mysql stop
+        - sudo sysctl fs.inotify.max_user_watches=524288; sudo sysctl -p
+        - git clone https://github.com/streamr-dev/streamr-docker-dev.git
+        - sudo ifconfig docker0 10.200.10.1/24
+        - "$TRAVIS_BUILD_DIR/streamr-docker-dev/streamr-docker-dev/bin.sh start 5"
+        - "$TRAVIS_BUILD_DIR/streamr-docker-dev/streamr-docker-dev/bin.sh log -f &"
+        - while true; do http_code=$(curl -s -o /dev/null -w "%{http_code}" http://localhost/api/v1/products?publicAccess=true); if [ $http_code = 200 ]; then echo "EE up and running"; break; else echo "EE not receiving connections"; sleep 5s; fi; done
+        - while true; do http_code=$(curl -s -o /dev/null -w "%{http_code}" http://localhost/api/v1/volume); if [ $http_code = 200 ]; then echo "brokers up and running"; break; else echo "brokers not receiving connections"; sleep 5s; fi; done
+        - "$TRAVIS_BUILD_DIR/streamr-docker-dev/streamr-docker-dev/bin.sh start ganache"
+        - "$TRAVIS_BUILD_DIR/streamr-docker-dev/streamr-docker-dev/bin.sh start community-product"
+        - while true; do http_code=$(curl -s -o /dev/null -w "%{http_code}" http://localhost:8085/communities); if [ $http_code = 200 ]; then echo "community products server ready"; break; else echo "community products server not starting"; sleep 1s; fi; done
+        - npm run test-integration
+    - stage: Tests
+      name: Unit Tests
+      script:
+        - npm run test-unit
+    - stage: Tests
+      name: eslint
+      script: npm run eslint