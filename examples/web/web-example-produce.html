--- conflicted
+++ resolved
@@ -28,17 +28,9 @@
                 random: Math.random()
             }
 
-<<<<<<< HEAD
             // Publish the event to the Stream
             client.publish(STREAM_ID, msg)
                 .then(() => console.log('Sent successfully: ', msg))
-=======
-            // Produce the event to the Stream
-            client.produceToStream(STREAM_ID, msg)
-                .then(() => {
-                    console.log('Sent successfully: ', msg)
-                })
->>>>>>> fb8c37b5
                 .catch((err) => log(err))
         }
     </script>
