--- conflicted
+++ resolved
@@ -18,15 +18,8 @@
 
         // Create the client and give the current Ethereum provider. The login function is created but not called.
         const client = new StreamrClient({
-<<<<<<< HEAD
-            restUrl: 'http://localhost:8081/streamr-core/api/v1',
+            // restUrl: 'http://localhost/api/v1', // if you want to test locally in the streamr-docker-dev environment
             auth: { ethereum }
-=======
-            restUrl: 'http://localhost/api/v1',
-            auth: {
-                provider: web3.currentProvider,
-            }
->>>>>>> 73e90234
         })
 
         // The first call to this function should trigger the login function to get a session token and
