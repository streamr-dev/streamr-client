import EventEmitter from 'eventemitter3'
import debugFactory from 'debug'
import WebSocket from 'ws'
import { ControlLayer } from 'streamr-client-protocol'

const debug = debugFactory('StreamrClient::Connection')

class Connection extends EventEmitter {
    constructor(options, socket) {
        super()
        if (!options.url) {
            throw new Error('URL is not defined!')
        }
        this.options = options
        this.state = Connection.State.DISCONNECTED
        this.socket = socket
        this._reconnectTimeout = null
    }

    updateState(state) {
        this.state = state
        this.emit(state)
    }

    connect() {
        if (this.state === Connection.State.CONNECTING) {
            return Promise.reject(new Error('Already connecting!'))
        }

        if (this.state === Connection.State.CONNECTED) {
            return Promise.reject(new Error('Already connected!'))
        }

        if (this.state === Connection.State.DISCONNECTING) {
            return new Promise((resolve) => {
                this.once('disconnected', () => resolve(this.connect()))
            })
        }

        if (!this.socket || this.socket.readyState === WebSocket.CLOSED) {
            try {
                debug('Trying to open new websocket to %s', this.options.url)
                this.socket = new WebSocket(this.options.url)
            } catch (err) {
                this.emit('error', err)
                debug(err)
                return Promise.reject(err)
            }
        }
        this.socket.binaryType = 'arraybuffer'
        this.socket.events = new EventEmitter()

        this.socket.onopen = () => this.socket.events.emit('open')
        this.socket.onclose = () => this.socket.events.emit('close')
        this.socket.onerror = () => this.socket.events.emit('error')

        this.updateState(Connection.State.CONNECTING)

        this.socket.events.on('open', () => {
            debug('Connected to ', this.options.url)
            this.updateState(Connection.State.CONNECTED)
        })

<<<<<<< HEAD
        this.socket.events.on('error', () => {
            debug('Error in websocket.')
            this.socket.terminate()
=======
        this.socket.on('error', (err) => {
            console.error(err)
>>>>>>> 1e56aa5d
        })

        this.socket.events.on('close', () => {
            if (this.state !== Connection.State.DISCONNECTING) {
                debug('Connection lost. Attempting to reconnect')
<<<<<<< HEAD
                clearTimeout(this._reconnectTimeout)
                this._reconnectTimeout = setTimeout(() => {
                    this.connect()
=======
                setTimeout(() => {
                    this.connect().catch((err) => {
                        console.error(err)
                    })
>>>>>>> 1e56aa5d
                }, 2000)
            }

            this.updateState(Connection.State.DISCONNECTED)
        })

        this.socket.onmessage = (messageEvent) => {
            let controlMessage
            try {
                debug('<< %s', messageEvent.data)
                controlMessage = ControlLayer.ControlMessage.deserialize(messageEvent.data)
            } catch (err) {
                this.emit('error', err)
                return
            }
            this.emit(controlMessage.type, controlMessage)
        }

        return new Promise((resolve) => {
            this.socket.events.once('open', () => {
                resolve()
            })
        })
    }

    disconnect() {
        if (this.state === Connection.State.DISCONNECTING) {
            return Promise.reject(new Error('Already disconnecting!'))
        }

        if (this.state === Connection.State.DISCONNECTED) {
            return Promise.reject(new Error('Already disconnected!'))
        }

        if (this.socket === undefined) {
            return Promise.reject(new Error('Something is wrong: socket is undefined!'))
        }

        if (this.state === Connection.State.CONNECTING) {
            return new Promise((resolve) => {
                this.once('connected', () => resolve(this.disconnect().catch((err) => console.error(err))))
            })
        }

        return new Promise((resolve) => {
            this.updateState(Connection.State.DISCONNECTING)
            this.socket.events.once('close', resolve)
            this.socket.close()
        })
    }

    send(controlLayerRequest) {
        try {
            const serialized = controlLayerRequest.serialize()
            debug('>> %s', serialized)
            this.socket.send(serialized)
        } catch (err) {
            this.emit('error', err)
        }
        return controlLayerRequest
    }
}

Connection.State = {
    DISCONNECTED: 'disconnected',
    CONNECTING: 'connecting',
    CONNECTED: 'connected',
    DISCONNECTING: 'disconnecting',
}

export default Connection
<|MERGE_RESOLUTION|>--- conflicted
+++ resolved
@@ -61,29 +61,22 @@
             this.updateState(Connection.State.CONNECTED)
         })
 
-<<<<<<< HEAD
-        this.socket.events.on('error', () => {
+        this.socket.events.on('error', (err) => {
             debug('Error in websocket.')
+            if (err) {
+                console.error(err)
+            }
             this.socket.terminate()
-=======
-        this.socket.on('error', (err) => {
-            console.error(err)
->>>>>>> 1e56aa5d
         })
 
         this.socket.events.on('close', () => {
             if (this.state !== Connection.State.DISCONNECTING) {
                 debug('Connection lost. Attempting to reconnect')
-<<<<<<< HEAD
                 clearTimeout(this._reconnectTimeout)
                 this._reconnectTimeout = setTimeout(() => {
-                    this.connect()
-=======
-                setTimeout(() => {
                     this.connect().catch((err) => {
                         console.error(err)
                     })
->>>>>>> 1e56aa5d
                 }, 2000)
             }
 
