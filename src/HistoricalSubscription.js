--- conflicted
+++ resolved
@@ -80,16 +80,11 @@
     }
 
     finishResend() {
-<<<<<<< HEAD
         this._lastMessageHandlerPromise = null
         if (!this._emptyMsgQueues()) { // received all historical messages but not yet the keys to decrypt them
             this.resendDone = true
-        } else {
-            this.emit('resend done')
-=======
-        if (Object.keys(this.pendingResendRequestIds).length === 0) {
+        } else if (Object.keys(this.pendingResendRequestIds).length === 0) {
             this.emit('initial_resend_done')
->>>>>>> ac6e7482
         }
     }
 
