import EventEmitter from 'eventemitter3'
import debugFactory from 'debug'
import { Errors } from 'streamr-client-protocol'
import InvalidSignatureError from './errors/InvalidSignatureError'
import VerificationFailedError from './errors/VerificationFailedError'

const debug = debugFactory('StreamrClient::Subscription')

let subId = 0
function generateSubscriptionId() {
    const id = subId
    subId += 1
    return id.toString()
}

<<<<<<< HEAD
const DEFAULT_GAPFILL_TIMEOUT = 5000

export default class Subscription extends EventEmitter {
    static get State() {
        return {
            unsubscribed: 'unsubscribed',
            subscribing: 'subscribing',
            subscribed: 'subscribed',
            unsubscribing: 'unsubscribing',
        }
    }

    constructor(streamId, streamPartition, callback, options, gapFillTimeout = DEFAULT_GAPFILL_TIMEOUT) {
=======
class Subscription extends EventEmitter {
    constructor(streamId, streamPartition, callback, options) {
>>>>>>> 27f70b72
        super()

        if (!streamId) {
            throw new Error('No stream id given!')
        }
        if (!callback) {
            throw new Error('No callback given!')
        }

        this.id = generateSubscriptionId()
        this.streamId = streamId
        this.streamPartition = streamPartition
        this.callback = callback
        this.resendOptions = options || {}
        this.queue = []
        this.state = Subscription.State.unsubscribed
        this.resending = false
        this.lastReceivedMsgRef = {}
        this.gaps = {}
        this.gapFillTimeout = gapFillTimeout

        if (this.resendOptions.from != null && this.resendOptions.last != null) {
            throw new Error(`Multiple resend options active! Please use only one: ${JSON.stringify(this.resendOptions)}`)
        }
        if (this.resendOptions.msgChainId != null && typeof this.resendOptions.publisherId === 'undefined') {
            throw new Error('publisherId must be defined as well if msgChainId is defined.')
        }
        if (this.resendOptions.from == null && this.resendOptions.to != null) {
            throw new Error('"from" must be defined as well if "to" is defined.')
        }

        /** * Message handlers ** */

        this.on('unsubscribed', () => {
            this._clearGaps()
            this.setResending(false)
        })

        this.on('disconnected', () => {
            this.setState(Subscription.State.unsubscribed)
            this._clearGaps()
            this.setResending(false)
        })

        this.on('error', () => {
            this._clearGaps()
        })
    }

    _clearGaps() {
        Object.keys(this.gaps).forEach((key) => {
            clearInterval(this.gaps[key])
            delete this.gaps[key]
        })
    }

    /**
     * Gap check: If the msg contains the previousMsgRef, and we know the lastReceivedMsgRef,
     * and the previousMsgRef is larger than what has been received, we have a gap!
     */
    checkForGap(previousMsgRef, key) {
        return previousMsgRef != null &&
            this.lastReceivedMsgRef[key] !== undefined &&
            previousMsgRef.compareTo(this.lastReceivedMsgRef[key]) === 1
    }

    async _catchAndEmitErrors(fn) {
        try {
            return await fn()
        } catch (err) {
            console.error(err)
            this.emit('error', err)
            // Swallow rejection
            return Promise.resolve()
        }
    }

    // All the handle* methods should:
    // - return a promise for consistency
    // - swallow exceptions and emit them as 'error' events

    async handleBroadcastMessage(msg, verifyFn) {
        return this._catchAndEmitErrors(() => this._handleMessage(msg, verifyFn, false))
    }

    async handleResentMessage(msg, verifyFn) {
        return this._catchAndEmitErrors(() => {
            if (!this.resending) {
                throw new Error(`There is no resend in progress, but received resent message ${msg.serialize()}`)
            } else {
                const handleMessagePromise = this._handleMessage(msg, verifyFn, true)
                this._lastMessageHandlerPromise = handleMessagePromise
                return handleMessagePromise
            }
        })
    }

    async handleResending(response) {
        return this._catchAndEmitErrors(() => {
            if (!this.resending) {
                throw new Error(`There should be no resend in progress, but received ResendResponseResending message ${response.serialize()}`)
            }
            this.emit('resending', response)
        })
    }

    async handleResent(response) {
        return this._catchAndEmitErrors(async () => {
            if (!this.resending) {
                throw new Error(`There should be no resend in progress, but received ResendResponseResent message ${response.serialize()}`)
            }
            if (!this._lastMessageHandlerPromise) {
                throw new Error('Attempting to handle ResendResponseResent, but no messages have been received!')
            }

            // Delay event emission until the last message in the resend has been handled
            await this._lastMessageHandlerPromise.then(async () => {
                try {
                    this.emit('resent', response)
                } finally {
                    await this._finishResend()
                }
            })
        })
    }

    async handleNoResend(response) {
        return this._catchAndEmitErrors(async () => {
            if (!this.resending) {
                throw new Error(`There should be no resend in progress, but received ResendResponseNoResend message ${response.serialize()}`)
            }
            try {
                this.emit('no_resend', response)
            } finally {
                await this._finishResend()
            }
        })
    }

    async _finishResend() {
        this._lastMessageHandlerPromise = null
        this.setResending(false)
        await this.checkQueue()
    }

    async _handleMessage(msg, verifyFn, isResend = false) {
        if (msg.version !== 30) {
            throw new Error(`Can handle only StreamMessageV30, not version ${msg.version}`)
        }
        if (msg.prevMsgRef == null) {
            debug('handleMessage: prevOffset is null, gap detection is impossible! message: %o', msg)
        }

        // Make sure the verification is successful before proceeding
        let valid
        try {
            valid = await verifyFn()
        } catch (cause) {
            throw new VerificationFailedError(msg, cause)
        }

        if (!valid) {
            throw new InvalidSignatureError(msg)
        }

        const key = msg.getPublisherId() + msg.messageId.msgChainId

        this.emit('message received')

        // TODO: check this.options.resend_last ?
        // If resending, queue broadcast messages
        if (this.resending && !isResend) {
            this.queue.push(msg)
        } else if (this.checkForGap(msg.prevMsgRef, key) && !this.resending) {
            // Queue the message to be processed after resend
            this.queue.push(msg)

            const from = this.lastReceivedMsgRef[key] // cannot know the first missing message so there will be a duplicate received
            const fromObject = {
                timestamp: from.timestamp,
                sequenceNumber: from.sequenceNumber,
            }
            const to = msg.prevMsgRef
            const toObject = {
                timestamp: to.timestamp,
                sequenceNumber: to.sequenceNumber,
            }
            debug('Gap detected, requesting resend for stream %s from %o to %o', this.streamId, from, to)
            this.emit('gap', fromObject, toObject, msg.getPublisherId(), msg.messageId.msgChainId)

            // If for some reason the missing messages are not received, the gap filling request is resent every 'gapFillTimeout' seconds
            // until a message is received, at which point the gap will be filled or
            // a new different gap request will be sent and resent every 'gapFillTimeout' seconds.
            clearInterval(this.gaps[key])
            this.gaps[key] = setInterval(() => {
                if (this.lastReceivedMsgRef[key].compareTo(to) === -1) {
                    this.emit('gap', fromObject, toObject, msg.getPublisherId(), msg.messageId.msgChainId)
                } else {
                    clearInterval(this.gaps[key])
                }
            }, this.gapFillTimeout)
        } else {
            const messageRef = msg.getMessageRef()
            let res
            if (this.lastReceivedMsgRef[key] !== undefined) {
                res = messageRef.compareTo(this.lastReceivedMsgRef[key])
            }
            if (res <= 0) {
                // Prevent double-processing of messages for any reason
                debug(
                    'Sub %s already received message: %o, lastReceivedMsgRef: %d. Ignoring message.', this.id, messageRef,
                    this.lastReceivedMsgRef[key],
                )
            } else {
                // Normal case where prevMsgRef == null || lastReceivedMsgRef == null || prevMsgRef === lastReceivedMsgRef
                this.lastReceivedMsgRef[key] = messageRef
                this.callback(msg.getParsedContent(), msg)
                if (msg.isByeMessage()) {
                    this.emit('done')
                }
            }
        }
    }

    async checkQueue() {
        if (this.queue.length) {
            debug('Attempting to process %d queued messages for stream %s', this.queue.length, this.streamId)

            const originalQueue = this.queue
            this.queue = []

            // Queued messages are already verified, so pass true as the verificationPromise
            const promises = originalQueue.map((msg) => this._handleMessage(msg, () => true, false))
            await Promise.all(promises)
        }
    }

    hasResendOptions() {
        return this.resendOptions.from || this.resendOptions.last > 0
    }

    /**
     * Resend needs can change if messages have already been received.
     * This function always returns the effective resend options:
     *
     * If messages have been received:
     * - 'from' option becomes 'from' option the latest received message
     * - 'last' option stays the same
     */
    getEffectiveResendOptions() {
        const key = this.resendOptions.publisherId + this.resendOptions.msgChainId
        if (this.hasReceivedMessagesFrom(key) && this.hasResendOptions()
            && (this.resendOptions.from)) {
            return {
                // cannot know the first missing message so there will be a duplicate received
                from: {
                    timestamp: this.lastReceivedMsgRef[key].timestamp,
                    sequenceNumber: this.lastReceivedMsgRef[key].sequenceNumber,
                },
                publisherId: this.resendOptions.publisherId,
                msgChainId: this.resendOptions.msgChainId,
            }
        }
        return this.resendOptions
    }

    hasReceivedMessagesFrom(key) {
        return this.lastReceivedMsgRef[key] !== undefined
    }

    getState() {
        return this.state
    }

    setState(state) {
        debug(`Subscription: Stream ${this.streamId} state changed ${this.state} => ${state}`)
        this.state = state
        this.emit(state)
    }

    isResending() {
        return this.resending
    }

    setResending(resending) {
        debug(`Subscription: Stream ${this.streamId} resending: ${resending}`)
        this.resending = resending
    }

    handleError(err) {
        /**
         * If parsing the (expected) message failed, we should still mark it as received. Otherwise the
         * gap detection will think a message was lost, and re-request the failing message.
         */
        let key
        if (err.streamMessage) {
            key = err.streamMessage.getPublisherId() + err.streamMessage.messageId.msgChainId
        }
        if (err instanceof Errors.InvalidJsonError && !this.checkForGap(err.streamMessage.prevMsgRef, key)) {
            this.lastReceivedMsgRef[key] = err.streamMessage.getMessageRef()
        }
        this.emit('error', err)
    }
}

Subscription.State = {
    unsubscribed: 'unsubscribed',
    subscribing: 'subscribing',
    subscribed: 'subscribed',
    unsubscribing: 'unsubscribing',
}

export default Subscription<|MERGE_RESOLUTION|>--- conflicted
+++ resolved
@@ -13,24 +13,10 @@
     return id.toString()
 }
 
-<<<<<<< HEAD
 const DEFAULT_GAPFILL_TIMEOUT = 5000
 
-export default class Subscription extends EventEmitter {
-    static get State() {
-        return {
-            unsubscribed: 'unsubscribed',
-            subscribing: 'subscribing',
-            subscribed: 'subscribed',
-            unsubscribing: 'unsubscribing',
-        }
-    }
-
+class Subscription extends EventEmitter {
     constructor(streamId, streamPartition, callback, options, gapFillTimeout = DEFAULT_GAPFILL_TIMEOUT) {
-=======
-class Subscription extends EventEmitter {
-    constructor(streamId, streamPartition, callback, options) {
->>>>>>> 27f70b72
         super()
 
         if (!streamId) {
