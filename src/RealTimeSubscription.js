--- conflicted
+++ resolved
@@ -66,7 +66,6 @@
         this.resending = resending
     }
 
-<<<<<<< HEAD
     setGroupKeys(publisherId, groupKeys) {
         if (groupKeys.length !== 1) {
             throw new Error('Received multiple group keys for a real time subscription (expected one).')
@@ -75,9 +74,9 @@
         this.groupKeys[publisherId.toLowerCase()] = groupKeys[0]
         /* eslint-enable prefer-destructuring */
         this._handleEncryptedQueuedMsgs(publisherId)
-=======
+    }
+
     onDisconnected() {
         this.setState(Subscription.State.unsubscribed)
->>>>>>> ac6e7482
     }
 }