--- conflicted
+++ resolved
@@ -14,10 +14,7 @@
 import Stream from './rest/domain/Stream'
 import Connection from './Connection'
 import Session from './Session'
-<<<<<<< HEAD
 import Signer from './Signer'
-=======
->>>>>>> e066ab6c
 import FailedToProduceError from './errors/FailedToProduceError'
 
 export default class StreamrClient extends EventEmitter {
@@ -50,10 +47,7 @@
         }
 
         this.session = new Session(this, options.auth)
-<<<<<<< HEAD
         this.signer = (options.auth && options.auth.publishWithSignature) ? new Signer(options.auth) : undefined
-=======
->>>>>>> e066ab6c
 
         // Event handling on connection object
         this.connection = connection || new Connection(this.options)
@@ -84,12 +78,7 @@
         this.connection.on('SubscribeResponse', (response) => {
             const subs = this.subsByStream[response.payload.streamId]
 
-<<<<<<< HEAD
-            // The typeof array === 'object'
-            if (subs && typeof subs === 'object') {
-=======
             if (Array.isArray(subs)) {
->>>>>>> e066ab6c
                 delete subs.subscribing
                 // Report subscribed to all non-resending Subscriptions for this stream
                 subs.filter((sub) => !sub.resending)
@@ -232,11 +221,7 @@
         return this.subsByStream[streamId] || []
     }
 
-<<<<<<< HEAD
     async produceToStream(streamObjectOrId, data, timestamp = undefined, apiKey = this.options.auth.apiKey) {
-=======
-    async produceToStream(streamObjectOrId, data, apiKey = this.options.auth.apiKey) {
->>>>>>> e066ab6c
         const sessionToken = await this.session.getSessionToken()
         // Validate streamObjectOrId
         let streamId
@@ -255,11 +240,7 @@
 
         // If connected, emit a publish request
         if (this.isConnected()) {
-<<<<<<< HEAD
             this._requestPublish(streamId, data, timestamp, apiKey, sessionToken)
-=======
-            this._requestPublish(streamId, data, apiKey, sessionToken)
->>>>>>> e066ab6c
         } else if (this.options.autoConnect) {
             this.publishQueue.push([streamId, data, apiKey])
             this.connect().catch(() => {}) // ignore
@@ -456,13 +437,8 @@
         })
     }
 
-<<<<<<< HEAD
     _requestPublish(streamId, data, timestamp, apiKey, sessionToken) {
         const request = new PublishRequest(streamId, apiKey, sessionToken, data, timestamp)
-=======
-    _requestPublish(streamId, data, apiKey, sessionToken) {
-        const request = new PublishRequest(streamId, apiKey, sessionToken, data)
->>>>>>> e066ab6c
         debug('_requestResend: %o', request)
         if (this.signer) {
             return this.signer.getSignedPublishRequest(request).then((signedRequest) => {
