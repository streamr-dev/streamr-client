import EventEmitter from 'eventemitter3'
import debugFactory from 'debug'
import {
    SubscribeRequest,
    UnsubscribeRequest,
    PublishRequest,
    ResendRequest,
    Errors,
} from 'streamr-client-protocol'

const debug = debugFactory('StreamrClient')

import Subscription from './Subscription'
import Stream from './rest/domain/Stream'
import Connection from './Connection'
<<<<<<< HEAD
import Session from './Session'
=======
>>>>>>> 7aba3adf
import FailedToProduceError from './errors/FailedToProduceError'

export default class StreamrClient extends EventEmitter {
    constructor(options, connection) {
        super()

        // Default options
        this.options = {
            // The server to connect to
            url: 'wss://www.streamr.com/api/v1/ws',
            restUrl: 'https://www.streamr.com/api/v1',
            // Automatically connect on first subscribe
            autoConnect: true,
            // Automatically disconnect on last unsubscribe
            autoDisconnect: true,
            auth: {},
        }
        this.subsByStream = {}
        this.subById = {}
        this.publishQueue = []

        Object.assign(this.options, options || {})

        // Backwards compatibility for option 'authKey' => 'apiKey'
        if (this.options.authKey && !this.options.apiKey) {
            this.options.apiKey = this.options.authKey
        }
        if (this.options.apiKey) {
            this.options.auth.apiKey = this.options.apiKey
        }

        this.session = new Session(this, options.auth)

        // Event handling on connection object
        this.connection = connection || new Connection(this.options)

        // Broadcast messages to all subs listening on stream
        this.connection.on('BroadcastMessage', (msg) => {
            // Notify the Subscriptions for this stream. If this is not the message each individual Subscription
            // is expecting, they will either ignore it or request resend via gap event.
            const subs = this.subsByStream[msg.payload.streamId]
            if (subs) {
                subs.forEach((sub) => {
                    sub.handleMessage(msg.payload, false)
                })
            } else {
                debug('WARN: message received for stream with no subscriptions: %s', msg.payload.streamId)
            }
        })

        // Unicast messages to a specific subscription only
        this.connection.on('UnicastMessage', (msg) => {
            if (msg.subId !== undefined && this.subById[msg.subId] !== undefined) {
                this.subById[msg.subId].handleMessage(msg.payload, true)
            } else {
                debug('WARN: subscription not found for stream: %s, sub: %s', msg.payload.streamId, msg.subId)
            }
        })

        this.connection.on('SubscribeResponse', (response) => {
            const subs = this.subsByStream[response.payload.streamId]

<<<<<<< HEAD
            // The typeof array === 'object'
            if (subs && typeof subs === 'object') {
=======
            if (Array.isArray(subs)) {
>>>>>>> 7aba3adf
                delete subs.subscribing
                // Report subscribed to all non-resending Subscriptions for this stream
                subs.filter((sub) => !sub.resending)
                    .forEach((sub) => {
                        sub.setState(Subscription.State.subscribed)
                    })
            }

            debug('Client subscribed: %o', response.payload)
        })

        this.connection.on('UnsubscribeResponse', (response) => {
            debug('Client unsubscribed: %o', response.payload)

            if (this.subsByStream[response.payload.streamId]) {
                // Copy the list to avoid concurrent modifications
                const l = this.subsByStream[response.payload.streamId].slice()
                l.forEach((sub) => {
                    this._removeSubscription(sub)
                    sub.setState(Subscription.State.unsubscribed)
                })
            }

            this._checkAutoDisconnect()
        })

        // Route resending state messages to corresponding Subscriptions
        this.connection.on('ResendResponseResending', (response) => {
            if (this.subById[response.payload.subId]) {
                this.subById[response.payload.subId].emit('resending', response.payload)
            } else {
                debug('resent: Subscription %d is gone already', response.payload.subId)
            }
        })

        this.connection.on('ResendResponseNoResend', (response) => {
            if (this.subById[response.payload.subId]) {
                this.subById[response.payload.subId].emit('no_resend', response.payload)
            } else {
                debug('resent: Subscription %d is gone already', response.payload.subId)
            }
        })

        this.connection.on('ResendResponseResent', (response) => {
            if (this.subById[response.payload.subId]) {
                this.subById[response.payload.subId].emit('resent', response.payload)
            } else {
                debug('resent: Subscription %d is gone already', response.payload.subId)
            }
        })

        // On connect/reconnect, send pending subscription requests
        this.connection.on('connected', () => {
            debug('Connected!')
            this.emit('connected')

            // Check pending subscriptions
            Object.keys(this.subsByStream)
                .forEach((streamId) => {
                    const subs = this.subsByStream[streamId]
                    subs.forEach((sub) => {
                        if (sub.getState() !== Subscription.State.subscribed) {
                            this._resendAndSubscribe(sub)
                        }
                    })
                })

            // Check pending publish requests
            const publishQueueCopy = this.publishQueue.slice(0)
            this.publishQueue = []
            publishQueueCopy.forEach((args) => {
                this.produceToStream(...args)
            })
        })

        this.connection.on('disconnected', () => {
            debug('Disconnected.')
            this.emit('disconnected')

            Object.keys(this.subsByStream)
                .forEach((streamId) => {
                    const subs = this.subsByStream[streamId]
                    if (Array.isArray(subs)) {
                        delete subs.subscribing
                    }
                    subs.forEach((sub) => {
                        sub.setState(Subscription.State.unsubscribed)
                    })
                })
        })

        this.connection.on('ErrorResponse', (err) => {
            const errorObject = new Error(err.payload.error)
            this.emit('error', errorObject)
            console.error(errorObject.message)
        })

        this.connection.on('error', (err) => {
            // If there is an error parsing a json message in a stream, fire error events on the relevant subs
            if (err instanceof Errors.InvalidJsonError) {
                const subs = this.subsByStream[err.streamId]
                if (subs) {
                    subs.forEach((sub) => {
                        sub.handleError(err)
                    })
                } else {
                    debug('WARN: InvalidJsonError received for stream with no subscriptions: %s', err.streamId)
                }
            } else {
                const errorObject = err instanceof Error ? err : new Error(err)
                this.emit('error', errorObject)
                console.error(errorObject.message)
            }
        })
    }

    _addSubscription(sub) {
        this.subById[sub.id] = sub

        if (!this.subsByStream[sub.streamId]) {
            this.subsByStream[sub.streamId] = [sub]
        } else {
            this.subsByStream[sub.streamId].push(sub)
        }
    }

    _removeSubscription(sub) {
        delete this.subById[sub.id]

        if (this.subsByStream[sub.streamId]) {
            this.subsByStream[sub.streamId] = this.subsByStream[sub.streamId].filter((it) => it !== sub)

            if (this.subsByStream[sub.streamId].length === 0) {
                delete this.subsByStream[sub.streamId]
            }
        }
    }

    getSubscriptions(streamId) {
        return this.subsByStream[streamId] || []
    }

    async produceToStream(streamObjectOrId, data, apiKey = this.options.auth.apiKey) {
        const sessionToken = await this.session.getSessionToken()
        // Validate streamObjectOrId
        let streamId
        if (streamObjectOrId instanceof Stream) {
            streamId = streamObjectOrId.id
        } else if (typeof streamObjectOrId === 'string') {
            streamId = streamObjectOrId
        } else {
            throw new Error(`First argument must be a Stream object or the stream id! Was: ${streamObjectOrId}`)
        }

        // Validate data
        if (typeof data !== 'object') {
            throw new Error(`Message data must be an object! Was: ${data}`)
        }

        // If connected, emit a publish request
        if (this.isConnected()) {
            this._requestPublish(streamId, data, apiKey, sessionToken)
        } else if (this.options.autoConnect) {
            this.publishQueue.push([streamId, data, apiKey])
            this.connect().catch(() => {}) // ignore
        } else {
            throw new FailedToProduceError(
                streamId,
                data,
                'Wait for the "connected" event before calling produceToStream, or set autoConnect to true!',
            )
        }
    }

    subscribe(optionsOrStreamId, callback, legacyOptions) {
        if (!optionsOrStreamId) {
            throw new Error('subscribe: Invalid arguments: subscription options is required!')
        } else if (!callback) {
            throw new Error('subscribe: Invalid arguments: callback is required!')
        }

        // Backwards compatibility for giving a streamId as first argument
        let options
        if (typeof optionsOrStreamId === 'string') {
            options = {
                stream: optionsOrStreamId,
            }
        } else if (typeof optionsOrStreamId === 'object') {
            options = optionsOrStreamId
        } else {
            throw new Error(`subscribe: options must be an object! Given: ${optionsOrStreamId}`)
        }

        // Backwards compatibility for giving an options object as third argument
        Object.assign(options, legacyOptions)

        if (!options.stream) {
            throw new Error('subscribe: Invalid arguments: options.stream is not given')
        }

        // Create the Subscription object and bind handlers
        const sub = new Subscription(options.stream, options.partition || 0, options.apiKey || this.options.auth.apiKey, callback, options)
        sub.on('gap', (from, to) => {
            if (!sub.resending) {
                this._requestResend(sub, {
                    resend_from: from, resend_to: to,
                })
            }
        })
        sub.on('done', () => {
            debug('done event for sub %d', sub.id)
            this.unsubscribe(sub)
        })

        // Add to lookups
        this._addSubscription(sub)

        // If connected, emit a subscribe request
        if (this.connection.state === Connection.State.CONNECTED) {
            this._resendAndSubscribe(sub)
        } else if (this.options.autoConnect) {
            this.connect().catch(() => {}) // ignore
        }

        return sub
    }

    unsubscribe(sub) {
        if (!sub || !sub.streamId) {
            throw new Error('unsubscribe: please give a Subscription object as an argument!')
        }

        // If this is the last subscription for this stream, unsubscribe the client too
        if (this.subsByStream[sub.streamId] !== undefined && this.subsByStream[sub.streamId].length === 1
            && this.isConnected()
            && sub.getState() === Subscription.State.subscribed) {
            sub.setState(Subscription.State.unsubscribing)
            this._requestUnsubscribe(sub.streamId)
        } else if (sub.getState() !== Subscription.State.unsubscribing && sub.getState() !== Subscription.State.unsubscribed) {
            // Else the sub can be cleaned off immediately
            this._removeSubscription(sub)
            sub.setState(Subscription.State.unsubscribed)
            this._checkAutoDisconnect()
        }
    }

    unsubscribeAll(streamId) {
        if (!streamId) {
            throw new Error('unsubscribeAll: a stream id is required!')
        } else if (typeof streamId !== 'string') {
            throw new Error('unsubscribe: stream id must be a string!')
        }

        if (this.subsByStream[streamId]) {
            // Copy the list to avoid concurrent modifications
            const l = this.subsByStream[streamId].slice()
            l.forEach((sub) => {
                this.unsubscribe(sub)
            })
        }
    }

    isConnected() {
        return this.connection.state === Connection.State.CONNECTED
    }

    reconnect() {
        return this.connect()
    }

    connect() {
        if (this.isConnected()) {
            return Promise.reject(new Error('Already connected!'))
        } else if (this.connection.state === Connection.State.CONNECTING) {
            return Promise.reject(new Error('Already connecting!'))
        }

        debug('Connecting to %s', this.options.url)
        return this.connection.connect()
    }

    pause() {
        return this.connection.disconnect()
    }

    disconnect() {
        this.subsByStream = {}
        this.subById = {}

        return this.connection.disconnect()
    }

    _checkAutoDisconnect() {
        // Disconnect if no longer subscribed to any streams
        if (this.options.autoDisconnect && Object.keys(this.subsByStream).length === 0) {
            debug('Disconnecting due to no longer being subscribed to any streams')
            this.disconnect()
        }
    }

    _resendAndSubscribe(sub) {
        if (sub.getState() !== Subscription.State.subscribing && !sub.resending) {
            sub.setState(Subscription.State.subscribing)
            this._requestSubscribe(sub)

            // Once subscribed, ask for a resend
            sub.once('subscribed', () => {
                if (sub.hasResendOptions()) {
                    this._requestResend(sub)
                }
            })
        }
    }

    _requestSubscribe(sub) {
        const subs = this.subsByStream[sub.streamId]

        const subscribedSubs = subs.filter((it) => it.getState() === Subscription.State.subscribed)

<<<<<<< HEAD
        return this.session.getSessionToken().then((sessionToken) => {
            // If this is the first subscription for this stream, send a subscription request to the server
            if (!subs.subscribing && subscribedSubs.length === 0) {
                const request = new SubscribeRequest(sub.streamId, undefined, sub.apiKey, sessionToken)
                debug('_requestSubscribe: subscribing client: %o', request)
                subs.subscribing = true
                this.connection.send(request)
            } else if (subscribedSubs.length > 0) {
                // If there already is a subscribed subscription for this stream, this new one will just join it immediately
                debug('_requestSubscribe: another subscription for same stream: %s, insta-subscribing', sub.streamId)

                setTimeout(() => {
                    sub.setState(Subscription.State.subscribed)
                })
            }
        })
=======
        // If this is the first subscription for this stream, send a subscription request to the server
        if (!subs.subscribing && subscribedSubs.length === 0) {
            const request = new SubscribeRequest(sub.streamId, undefined, sub.apiKey)
            debug('_requestSubscribe: subscribing client: %o', request)
            subs.subscribing = true
            this.connection.send(request)
        } else if (subscribedSubs.length > 0) {
            // If there already is a subscribed subscription for this stream, this new one will just join it immediately
            debug('_requestSubscribe: another subscription for same stream: %s, insta-subscribing', sub.streamId)

            setTimeout(() => {
                sub.setState(Subscription.State.subscribed)
            })
        }
>>>>>>> 7aba3adf
    }

    _requestUnsubscribe(streamId) {
        debug('Client unsubscribing stream %o', streamId)
        this.connection.send(new UnsubscribeRequest(streamId))
    }

    _requestResend(sub, resendOptions) {
        sub.setResending(true)
<<<<<<< HEAD
        return this.session.getSessionToken().then((sessionToken) => {
            const request = new ResendRequest(
                sub.streamId,
                sub.streamPartition,
                sub.id,
                resendOptions || sub.getEffectiveResendOptions(),
                sub.apiKey,
                sessionToken,
            )
            debug('_requestResend: %o', request)
            this.connection.send(request)
        })
    }

    _requestPublish(streamId, data, apiKey, sessionToken) {
        const request = new PublishRequest(streamId, apiKey, sessionToken, data)
=======

        const request = new ResendRequest(sub.streamId, sub.streamPartition, sub.id, resendOptions || sub.getEffectiveResendOptions(), sub.apiKey)
        debug('_requestResend: %o', request)
        this.connection.send(request)
    }

    _requestPublish(streamId, data, apiKey) {
        const request = new PublishRequest(streamId, apiKey, undefined, data)
>>>>>>> 7aba3adf
        debug('_requestResend: %o', request)
        this.connection.send(request)
    }

    handleError(msg) {
        debug(msg)
        this.emit('error', msg)
    }
}<|MERGE_RESOLUTION|>--- conflicted
+++ resolved
@@ -13,10 +13,7 @@
 import Subscription from './Subscription'
 import Stream from './rest/domain/Stream'
 import Connection from './Connection'
-<<<<<<< HEAD
 import Session from './Session'
-=======
->>>>>>> 7aba3adf
 import FailedToProduceError from './errors/FailedToProduceError'
 
 export default class StreamrClient extends EventEmitter {
@@ -79,12 +76,7 @@
         this.connection.on('SubscribeResponse', (response) => {
             const subs = this.subsByStream[response.payload.streamId]
 
-<<<<<<< HEAD
-            // The typeof array === 'object'
-            if (subs && typeof subs === 'object') {
-=======
             if (Array.isArray(subs)) {
->>>>>>> 7aba3adf
                 delete subs.subscribing
                 // Report subscribed to all non-resending Subscriptions for this stream
                 subs.filter((sub) => !sub.resending)
@@ -404,7 +396,6 @@
 
         const subscribedSubs = subs.filter((it) => it.getState() === Subscription.State.subscribed)
 
-<<<<<<< HEAD
         return this.session.getSessionToken().then((sessionToken) => {
             // If this is the first subscription for this stream, send a subscription request to the server
             if (!subs.subscribing && subscribedSubs.length === 0) {
@@ -421,22 +412,6 @@
                 })
             }
         })
-=======
-        // If this is the first subscription for this stream, send a subscription request to the server
-        if (!subs.subscribing && subscribedSubs.length === 0) {
-            const request = new SubscribeRequest(sub.streamId, undefined, sub.apiKey)
-            debug('_requestSubscribe: subscribing client: %o', request)
-            subs.subscribing = true
-            this.connection.send(request)
-        } else if (subscribedSubs.length > 0) {
-            // If there already is a subscribed subscription for this stream, this new one will just join it immediately
-            debug('_requestSubscribe: another subscription for same stream: %s, insta-subscribing', sub.streamId)
-
-            setTimeout(() => {
-                sub.setState(Subscription.State.subscribed)
-            })
-        }
->>>>>>> 7aba3adf
     }
 
     _requestUnsubscribe(streamId) {
@@ -446,7 +421,6 @@
 
     _requestResend(sub, resendOptions) {
         sub.setResending(true)
-<<<<<<< HEAD
         return this.session.getSessionToken().then((sessionToken) => {
             const request = new ResendRequest(
                 sub.streamId,
@@ -463,16 +437,6 @@
 
     _requestPublish(streamId, data, apiKey, sessionToken) {
         const request = new PublishRequest(streamId, apiKey, sessionToken, data)
-=======
-
-        const request = new ResendRequest(sub.streamId, sub.streamPartition, sub.id, resendOptions || sub.getEffectiveResendOptions(), sub.apiKey)
-        debug('_requestResend: %o', request)
-        this.connection.send(request)
-    }
-
-    _requestPublish(streamId, data, apiKey) {
-        const request = new PublishRequest(streamId, apiKey, undefined, data)
->>>>>>> 7aba3adf
         debug('_requestResend: %o', request)
         this.connection.send(request)
     }
