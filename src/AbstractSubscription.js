import debugFactory from 'debug'
import { Errors, Utils } from 'streamr-client-protocol'

import VerificationFailedError from './errors/VerificationFailedError'
import InvalidSignatureError from './errors/InvalidSignatureError'
import EncryptionUtil from './EncryptionUtil'
import Subscription from './Subscription'

const { OrderingUtil } = Utils
const debug = debugFactory('StreamrClient::AbstractSubscription')

export default class AbstractSubscription extends Subscription {
    constructor(streamId, streamPartition, callback, groupKeys, propagationTimeout, resendTimeout, orderMessages = true) {
        super(streamId, streamPartition, callback, groupKeys, propagationTimeout, resendTimeout)
<<<<<<< HEAD
        this.orderingUtil = new OrderingUtil(streamId, streamPartition, (orderedMessage) => {
            this._inOrderHandler(orderedMessage)
=======
        this.callback = callback
        this.pendingResendRequestIds = {}
        this.orderingUtil = (orderMessages) ? new OrderingUtil(streamId, streamPartition, (orderedMessage) => {
            this._handleInOrder(orderedMessage)
>>>>>>> 90401de8
        }, (from, to, publisherId, msgChainId) => {
            this.emit('gap', from, to, publisherId, msgChainId)
        }, this.propagationTimeout, this.resendTimeout) : undefined

        /** * Message handlers ** */

        this.on('unsubscribed', () => {
            this._clearGaps()
            this.setResending(false)
        })

        this.on('disconnected', () => {
            this.setState(Subscription.State.unsubscribed)
            this._clearGaps()
            this.setResending(false)
        })

        this.on('error', () => {
            this._clearGaps()
        })

        this.encryptedMsgsQueue = []
        this.alreadyFailedToDecrypt = {}
        this.waitingForGroupKey = {}
    }

    _inOrderHandler(orderedMessage) {
        return this._catchAndEmitErrors(() => {
            if (!this.waitingForGroupKey[orderedMessage.getPublisherId()]) {
                const success = this._decryptOrRequestGroupKey(orderedMessage)
                if (success) {
                    this.callback(orderedMessage.getParsedContent(), orderedMessage)
                    if (orderedMessage.isByeMessage()) {
                        this.emit('done')
                    }
                }
            } else {
                this.encryptedMsgsQueue.push(orderedMessage)
            }
        })
    }

    addPendingResendRequestId(requestId) {
        this.pendingResendRequestIds[requestId] = true
    }

    _handleInOrder(orderedMessage) {
        const newGroupKey = EncryptionUtil.decryptStreamMessage(orderedMessage, this.groupKeys[orderedMessage.getPublisherId()])
        if (newGroupKey) {
            this.groupKeys[orderedMessage.getPublisherId()] = newGroupKey
        }
        this.callback(orderedMessage.getParsedContent(), orderedMessage)
        if (orderedMessage.isByeMessage()) {
            this.emit('done')
        }
    }

    async handleResentMessage(msg, verifyFn) {
        return this._catchAndEmitErrors(() => {
            if (!this.isResending()) {
                throw new Error(`There is no resend in progress, but received resent message ${msg.serialize()}`)
            } else {
                const handleMessagePromise = this._handleMessage(msg, verifyFn)
                this._lastMessageHandlerPromise = handleMessagePromise
                return handleMessagePromise
            }
        })
    }

    async handleResending(response) {
        return this._catchAndEmitErrors(() => {
            if (!this.pendingResendRequestIds[response.requestId]) {
                throw new Error(`Received unexpected ResendResponseResending message ${response.serialize()}`)
            }
            this.emit('resending', response)
        })
    }

    async handleResent(response) {
        return this._catchAndEmitErrors(async () => {
            if (!this.pendingResendRequestIds[response.requestId]) {
                throw new Error(`Received unexpected ResendResponseResent message ${response.serialize()}`)
            }

            if (!this._lastMessageHandlerPromise) {
                throw new Error('Attempting to handle ResendResponseResent, but no messages have been received!')
            }

            // Delay event emission until the last message in the resend has been handled
            await this._lastMessageHandlerPromise
            try {
                this.emit('resent', response)
            } finally {
                delete this.pendingResendRequestIds[response.requestId]
                this.finishResend()
            }
        })
    }

    async handleNoResend(response) {
        return this._catchAndEmitErrors(async () => {
            if (!this.pendingResendRequestIds[response.requestId]) {
                throw new Error(`Received unexpected ResendResponseNoResend message ${response.serialize()}`)
            }
            try {
                this.emit('no_resend', response)
            } finally {
                delete this.pendingResendRequestIds[response.requestId]
                this.finishResend(true)
            }
        })
    }

    _clearGaps() {
        if (this.orderingUtil) {
            this.orderingUtil.clearGaps()
        }
    }

    stop() {
        this._clearGaps()
    }

    getState() {
        return this.state
    }

    setState(state) {
        debug(`Subscription: Stream ${this.streamId} state changed ${this.state} => ${state}`)
        this.state = state
        this.emit(state)
    }

    handleError(err) {
        /**
         * If parsing the (expected) message failed, we should still mark it as received. Otherwise the
         * gap detection will think a message was lost, and re-request the failing message.
         */
        if (err instanceof Errors.InvalidJsonError && err.streamMessage && this.orderingUtil) {
            this.orderingUtil.markMessageExplicitly(err.streamMessage)
        }
        this.emit('error', err)
    }

    async _catchAndEmitErrors(fn) {
        try {
            return await fn()
        } catch (err) {
            console.error(err)
            this.emit('error', err)
            // Swallow rejection
            return Promise.resolve()
        }
    }

    static async validate(msg, verifyFn) {
        // Make sure the verification is successful before proceeding
        let valid
        try {
            valid = await verifyFn()
        } catch (cause) {
            throw new VerificationFailedError(msg, cause)
        }

        if (!valid) {
            throw new InvalidSignatureError(msg)
        }
    }

    async _handleMessage(msg, verifyFn) {
        await AbstractSubscription.validate(msg, verifyFn)
        this.emit('message received')
        if (this.orderingUtil) {
            this.orderingUtil.add(msg)
        } else {
            this._handleInOrder(msg)
        }
    }
}<|MERGE_RESOLUTION|>--- conflicted
+++ resolved
@@ -12,15 +12,10 @@
 export default class AbstractSubscription extends Subscription {
     constructor(streamId, streamPartition, callback, groupKeys, propagationTimeout, resendTimeout, orderMessages = true) {
         super(streamId, streamPartition, callback, groupKeys, propagationTimeout, resendTimeout)
-<<<<<<< HEAD
-        this.orderingUtil = new OrderingUtil(streamId, streamPartition, (orderedMessage) => {
-            this._inOrderHandler(orderedMessage)
-=======
         this.callback = callback
         this.pendingResendRequestIds = {}
         this.orderingUtil = (orderMessages) ? new OrderingUtil(streamId, streamPartition, (orderedMessage) => {
-            this._handleInOrder(orderedMessage)
->>>>>>> 90401de8
+            this._inOrderHandler(orderedMessage)
         }, (from, to, publisherId, msgChainId) => {
             this.emit('gap', from, to, publisherId, msgChainId)
         }, this.propagationTimeout, this.resendTimeout) : undefined
@@ -65,17 +60,6 @@
 
     addPendingResendRequestId(requestId) {
         this.pendingResendRequestIds[requestId] = true
-    }
-
-    _handleInOrder(orderedMessage) {
-        const newGroupKey = EncryptionUtil.decryptStreamMessage(orderedMessage, this.groupKeys[orderedMessage.getPublisherId()])
-        if (newGroupKey) {
-            this.groupKeys[orderedMessage.getPublisherId()] = newGroupKey
-        }
-        this.callback(orderedMessage.getParsedContent(), orderedMessage)
-        if (orderedMessage.isByeMessage()) {
-            this.emit('done')
-        }
     }
 
     async handleResentMessage(msg, verifyFn) {
@@ -196,7 +180,7 @@
         if (this.orderingUtil) {
             this.orderingUtil.add(msg)
         } else {
-            this._handleInOrder(msg)
+            this._inOrderHandler(msg)
         }
     }
 }