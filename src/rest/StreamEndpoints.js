--- conflicted
+++ resolved
@@ -90,17 +90,13 @@
     }
 }
 
-<<<<<<< HEAD
 export async function getStreamProducers(streamId) {
     const url = `${this.options.restUrl}/streams/${streamId}/producers`
     const json = await authFetch(url, this.session)
     return json.addresses
 }
 
-export function produceToStreamHttp(streamObjectOrId, data, requestOptions = {}, keepAlive = true) {
-=======
 export function publishHttp(streamObjectOrId, data, requestOptions = {}, keepAlive = true) {
->>>>>>> 2b21bd54
     let streamId
     if (streamObjectOrId instanceof Stream) {
         streamId = streamObjectOrId.id
