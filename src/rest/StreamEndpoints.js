--- conflicted
+++ resolved
@@ -90,11 +90,7 @@
     }
 }
 
-<<<<<<< HEAD
-export function publishHttp(streamObjectOrId, data, apiKey = this.options.apiKey, requestOptions = {}, keepAlive = true) {
-=======
-export function produceToStreamHttp(streamObjectOrId, data, requestOptions = {}, keepAlive = true) {
->>>>>>> fb8c37b5
+export function publishHttp(streamObjectOrId, data, requestOptions = {}, keepAlive = true) {
     let streamId
     if (streamObjectOrId instanceof Stream) {
         streamId = streamObjectOrId.id
