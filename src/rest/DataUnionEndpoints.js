--- conflicted
+++ resolved
@@ -648,16 +648,10 @@
  * @param {String} name describes the secret
  * @returns {String} the server-generated secret
  */
-<<<<<<< HEAD
 export async function createSecret(dataUnionMainnetAddress, name = 'Untitled Data Union Secret') {
-    const url = getEndpointUrl(this.options.restUrl, 'dataunions', dataUnionMainnetAddress, 'secrets')
-    const res = await authFetch(
-=======
-export async function createSecret(dataUnionMainnetAddress, secret, name = 'Untitled Data Union Secret') {
-    const a = getAddress(dataUnionMainnetAddress) // throws if bad address
-    const url = getEndpointUrl(this.options.restUrl, 'dataunions', a, 'secrets')
+    const duAddress = getAddress(dataUnionMainnetAddress) // throws if bad address
+    const url = getEndpointUrl(this.options.restUrl, 'dataunions', duAddress, 'secrets')
     return authFetch(
->>>>>>> f261e7ba
         url,
         this.session,
         {
