/**
 * Streamr Data Union related functions
 *
 * Table of Contents:
 *      ABIs
 *      helper utils
 *      admin: DEPLOY AND SETUP DATA UNION  Functions for deploying the contract and adding secrets for smooth joining
 *      admin: MANAGE DATA UNION            Kick and add members
 *      member: JOIN & QUERY DATA UNION     Publicly available info about dataunions and their members (with earnings and proofs)
 *      member: WITHDRAW EARNINGS           Withdrawing functions, there's many: normal, agent, donate
 */

import { getAddress, isAddress } from '@ethersproject/address'
import { BigNumber } from '@ethersproject/bignumber'
import { arrayify, hexZeroPad } from '@ethersproject/bytes'
import { Contract } from '@ethersproject/contracts'
import { keccak256 } from '@ethersproject/keccak256'
import { verifyMessage } from '@ethersproject/wallet'
import debug from 'debug'

import { until, getEndpointUrl } from '../utils'

import authFetch from './authFetch'

const log = debug('StreamrClient::DataUnionEndpoints')
// const log = console.log // useful for debugging sometimes

// ///////////////////////////////////////////////////////////////////////
//          ABIs: contract functions we want to call within the client
// ///////////////////////////////////////////////////////////////////////

const dataUnionMainnetABI = [{
    name: 'sendTokensToBridge',
    inputs: [],
    outputs: [{ type: 'uint256' }],
    stateMutability: 'nonpayable',
    type: 'function'
}, {
    name: 'token',
    inputs: [],
    outputs: [{ type: 'address' }],
    stateMutability: 'view',
    type: 'function'
}, {
    name: 'owner',
    inputs: [],
    outputs: [{ type: 'address' }],
    stateMutability: 'view',
    type: 'function'
}, {
    name: 'setAdminFee',
    inputs: [{ type: 'uint256' }],
    outputs: [],
    stateMutability: 'nonpayable',
    type: 'function'
}, {
    name: 'adminFeeFraction',
    inputs: [],
    outputs: [{ type: 'uint256' }],
    stateMutability: 'view',
    type: 'function'
}]

const dataUnionSidechainABI = [{
    name: 'addMembers',
    inputs: [{ type: 'address[]', internalType: 'address payable[]', }],
    outputs: [],
    stateMutability: 'nonpayable',
    type: 'function'
}, {
    name: 'partMembers',
    inputs: [{ type: 'address[]' }],
    outputs: [],
    stateMutability: 'nonpayable',
    type: 'function'
}, {
    name: 'withdrawAll',
    inputs: [{ type: 'address' }, { type: 'bool' }],
    outputs: [{ type: 'uint256' }],
    stateMutability: 'nonpayable',
    type: 'function'
}, {
    name: 'withdrawAllTo',
    inputs: [{ type: 'address' }, { type: 'bool' }],
    outputs: [{ type: 'uint256' }],
    stateMutability: 'nonpayable',
    type: 'function'
}, {
    name: 'withdrawAllToSigned',
    inputs: [{ type: 'address' }, { type: 'address' }, { type: 'bool' }, { type: 'bytes' }],
    outputs: [{ type: 'uint256' }],
    stateMutability: 'nonpayable',
    type: 'function'
}, {
    // enum ActiveStatus {None, Active, Inactive, Blocked}
    // struct MemberInfo {
    //     ActiveStatus status;
    //     uint256 earnings_before_last_join;
    //     uint256 lme_at_join;
    //     uint256 withdrawnEarnings;
    // }
    name: 'memberData',
    inputs: [{ type: 'address' }],
    outputs: [{ type: 'uint8' }, { type: 'uint256' }, { type: 'uint256' }, { type: 'uint256' }],
    stateMutability: 'view',
    type: 'function'
}, {
    inputs: [],
    name: 'getStats',
    outputs: [{ type: 'uint256[6]' }],
    stateMutability: 'view',
    type: 'function'
}, {
    name: 'getEarnings',
    inputs: [{ type: 'address' }],
    outputs: [{ type: 'uint256' }],
    stateMutability: 'view',
    type: 'function'
}, {
    name: 'getWithdrawableEarnings',
    inputs: [{ type: 'address' }],
    outputs: [{ type: 'uint256' }],
    stateMutability: 'view',
    type: 'function'
}, {
    name: 'lifetimeMemberEarnings',
    inputs: [],
    outputs: [{ type: 'uint256' }],
    stateMutability: 'view',
    type: 'function'
}, {
    name: 'totalWithdrawable',
    inputs: [],
    outputs: [{ type: 'uint256' }],
    stateMutability: 'view',
    type: 'function'
}, {
    name: 'totalEarnings',
    inputs: [],
    outputs: [{ type: 'uint256' }],
    stateMutability: 'view',
    type: 'function'
}, {
    name: 'activeMemberCount',
    inputs: [],
    outputs: [{ type: 'uint256' }],
    stateMutability: 'view',
    type: 'function'
}, {
    // this event is emitted by withdrawing process,
    //   see https://github.com/poanetwork/tokenbridge-contracts/blob/master/contracts/upgradeable_contracts/arbitrary_message/HomeAMB.sol
    name: 'UserRequestForSignature',
    inputs: [
        { indexed: true, name: 'messageId', type: 'bytes32' },
        { indexed: false, name: 'encodedData', type: 'bytes' }
    ],
    anonymous: false,
    type: 'event'
}]

// Only the part of ABI that is needed by deployment (and address resolution)
const factoryMainnetABI = [{
    type: 'constructor',
    inputs: [{ type: 'address' }, { type: 'address' }, { type: 'address' }, { type: 'address' }, { type: 'uint256' }],
    stateMutability: 'nonpayable'
}, {
    name: 'sidechainAddress',
    inputs: [{ type: 'address' }],
    outputs: [{ type: 'address' }],
    stateMutability: 'view',
    type: 'function'
}, {
    name: 'mainnetAddress',
    inputs: [{ type: 'address' }, { type: 'string' }],
    outputs: [{ type: 'address' }],
    stateMutability: 'view',
    type: 'function'
}, {
    name: 'deployNewDataUnion',
    inputs: [{ type: 'address' }, { type: 'uint256' }, { type: 'address[]' }, { type: 'string' }],
    outputs: [{ type: 'address' }],
    stateMutability: 'nonpayable',
    type: 'function'
}, {
    name: 'amb',
    inputs: [],
    outputs: [{ type: 'address' }],
    stateMutability: 'view',
    type: 'function'
}, {
    name: 'data_union_sidechain_factory',
    inputs: [],
    outputs: [{ type: 'address' }],
    stateMutability: 'view',
    type: 'function'
}]

const mainnetAmbABI = [{
    name: 'executeSignatures',
    inputs: [{ type: 'bytes' }, { type: 'bytes' }], // data, signatures
    outputs: [],
    stateMutability: 'nonpayable',
    type: 'function'
}, {
    name: 'messageCallStatus',
    inputs: [{ type: 'bytes32' }], // messageId
    outputs: [{ type: 'bool' }],
    stateMutability: 'view',
    type: 'function'
}, {
    name: 'failedMessageSender',
    inputs: [{ type: 'bytes32' }], // messageId
    outputs: [{ type: 'address' }],
    stateMutability: 'view',
    type: 'function'
}, {
    name: 'relayedMessages',
    inputs: [{ type: 'bytes32' }], // messageId, was called "_txhash" though?!
    outputs: [{ name: '', type: 'bool' }],
    stateMutability: 'view',
    type: 'function'
}, {
    name: 'validatorContract',
    inputs: [],
    outputs: [{ type: 'address' }],
    stateMutability: 'view',
    type: 'function'
}]

const sidechainAmbABI = [{
    name: 'signature',
    inputs: [{ type: 'bytes32' }, { type: 'uint256' }], // messageHash, index
    outputs: [{ type: 'bytes' }],
    stateMutability: 'view',
    type: 'function'
}, {
    name: 'message',
    inputs: [{ type: 'bytes32' }], // messageHash
    outputs: [{ type: 'bytes' }],
    stateMutability: 'view',
    type: 'function'
}, {
    name: 'requiredSignatures',
    inputs: [],
    outputs: [{ type: 'uint256' }],
    stateMutability: 'view',
    type: 'function'
}, {
    name: 'numMessagesSigned',
    inputs: [{ type: 'bytes32' }], // messageHash (TODO: double check)
    outputs: [{ type: 'uint256' }],
    stateMutability: 'view',
    type: 'function'
}]

// //////////////////////////////////////////////////////////////////
//          Contract utils
// //////////////////////////////////////////////////////////////////

/** @typedef {String} EthereumAddress */

function throwIfBadAddress(address, variableDescription) {
    try {
        return getAddress(address)
    } catch (e) {
        throw new Error(`${variableDescription || 'Error'}: Bad Ethereum address ${address}. Original error: ${e.stack}.`)
    }
}

/**
 * Parse address, or use this client's auth address if input not given
 * @param {StreamrClient} this
 * @param {EthereumAddress} inputAddress from user (NOT case sensitive)
 * @returns {EthereumAddress} with checksum case
 */
function parseAddress(client, inputAddress) {
    if (isAddress(inputAddress)) {
        return getAddress(inputAddress)
    }
    return client.getAddress()
}

// Find the Asyncronous Message-passing Bridge sidechain ("home") contract
let cachedSidechainAmb
async function getSidechainAmb(client, options) {
    if (!cachedSidechainAmb) {
        const getAmbPromise = async () => {
            const mainnetProvider = client.getMainnetProvider()
            const factoryMainnetAddress = options.factoryMainnetAddress || client.options.factoryMainnetAddress
            const factoryMainnet = new Contract(factoryMainnetAddress, factoryMainnetABI, mainnetProvider)
            const sidechainProvider = client.getSidechainProvider()
            const factorySidechainAddress = await factoryMainnet.data_union_sidechain_factory()
            const factorySidechain = new Contract(factorySidechainAddress, [{
                name: 'amb',
                inputs: [],
                outputs: [{ type: 'address' }],
                stateMutability: 'view',
                type: 'function'
            }], sidechainProvider)
            const sidechainAmbAddress = await factorySidechain.amb()
            return new Contract(sidechainAmbAddress, sidechainAmbABI, sidechainProvider)
        }
        cachedSidechainAmb = getAmbPromise()
        cachedSidechainAmb = await cachedSidechainAmb // eslint-disable-line require-atomic-updates
    }
    return cachedSidechainAmb
}

async function getMainnetAmb(client, options) {
    const mainnetProvider = client.getMainnetProvider()
    const factoryMainnetAddress = options.factoryMainnetAddress || client.options.factoryMainnetAddress
    const factoryMainnet = new Contract(factoryMainnetAddress, factoryMainnetABI, mainnetProvider)
    const mainnetAmbAddress = await factoryMainnet.amb()
    return new Contract(mainnetAmbAddress, mainnetAmbABI, mainnetProvider)
}

async function requiredSignaturesHaveBeenCollected(client, messageHash, options = {}) {
    const sidechainAmb = await getSidechainAmb(client, options)
    const requiredSignatureCount = await sidechainAmb.requiredSignatures()

    // Bit 255 is set to mark completion, double check though
    const sigCountStruct = await sidechainAmb.numMessagesSigned(messageHash)
    const collectedSignatureCount = sigCountStruct.mask(255)
    const markedComplete = sigCountStruct.shr(255).gt(0)

    log(`${collectedSignatureCount.toString()} out of ${requiredSignatureCount.toString()} collected`)
    if (markedComplete) { log('All signatures collected') }
    return markedComplete
}

/*
function packSignatures(array) {
    const msgLength = BigNumber.from(array.length).toHexString()
    const [v, r, s] = array.reduce(([_v, _r, _s], e) => [_v.concat(e.v), _r.concat(e.r), _s.concat(e.s)], ['', '', ''])
    return `${msgLength}${v}${r}${s}`
}
*/

// move signatures from sidechain to mainnet
async function transportSignatures(client, messageHash, options) {
    const sidechainAmb = await getSidechainAmb(client, options)
    const message = await sidechainAmb.message(messageHash)
    const messageId = '0x' + message.substr(2, 64)
    const sigCountStruct = await sidechainAmb.numMessagesSigned(messageHash)
    const collectedSignatureCount = sigCountStruct.mask(255).toNumber()

    log(`${collectedSignatureCount} signatures reported, getting them from the sidechain AMB...`)
    const signatures = await Promise.all(Array(collectedSignatureCount).fill(0).map(async (_, i) => sidechainAmb.signature(messageHash, i)))

    const [vArray, rArray, sArray] = [[], [], []]
    signatures.forEach((signature, i) => {
        log(`  Signature ${i}: ${signature} (len=${signature.length}=${signature.length / 2 - 1} bytes)`)
        rArray.push(signature.substr(2, 64))
        sArray.push(signature.substr(66, 64))
        vArray.push(signature.substr(130, 2))
    })
    const packedSignatures = BigNumber.from(signatures.length).toHexString() + vArray.join('') + rArray.join('') + sArray.join('')
    log(`All signatures packed into one: ${packedSignatures}`)

    // Gas estimation also checks that the transaction would succeed, and provides a helpful error message in case it would fail
    const mainnetAmb = await getMainnetAmb(client, options)
    log(`Estimating gas using mainnet AMB @ ${mainnetAmb.address}, message=${message}`)
    let gasLimit
    try {
        // magic number suggested by https://github.com/poanetwork/tokenbridge/blob/master/oracle/src/utils/constants.js
        gasLimit = await mainnetAmb.estimateGas.executeSignatures(message, packedSignatures) + 200000
        log(`Calculated gas limit: ${gasLimit.toString()}`)
    } catch (e) {
        // Failure modes from https://github.com/poanetwork/tokenbridge/blob/master/oracle/src/events/processAMBCollectedSignatures/estimateGas.js
        log('Gas estimation failed: Check if the message was already processed')
        const alreadyProcessed = await mainnetAmb.relayedMessages(messageId)
        if (alreadyProcessed) {
            log(`WARNING: Tried to transport signatures but they have already been transported (Message ${messageId} has already been processed)`)
            log('This could happen if payForSignatureTransport=true, but bridge operator also pays for signatures, and got there before your client')
            return null
        }

        log('Gas estimation failed: Check if number of signatures is enough')
        const mainnetProvider = client.getMainnetProvider()
        const validatorContractAddress = await mainnetAmb.validatorContract()
        const validatorContract = new Contract(validatorContractAddress, [{
            name: 'isValidator',
            inputs: [{ type: 'address' }],
            outputs: [{ type: 'bool' }],
            stateMutability: 'view',
            type: 'function'
        }, {
            name: 'requiredSignatures',
            inputs: [],
            outputs: [{ type: 'uint256' }],
            stateMutability: 'view',
            type: 'function'
        }], mainnetProvider)
        const requiredSignatures = await validatorContract.requiredSignatures()
        if (requiredSignatures.gt(signatures.length)) {
            throw new Error('The number of required signatures does not match between sidechain('
                + signatures.length + ' and mainnet( ' + requiredSignatures.toString())
        }

        log('Gas estimation failed: Check if all the signatures were made by validators')
        log(`  Recover signer addresses from signatures [${signatures.join(', ')}]`)
        const signers = signatures.map((signature) => verifyMessage(arrayify(message), signature))
        log(`  Check that signers are validators [[${signers.join(', ')}]]`)
        const isValidatorArray = await Promise.all(signers.map((address) => [address, validatorContract.isValidator(address)]))
        const nonValidatorSigners = isValidatorArray.filter(([, isValidator]) => !isValidator)
        if (nonValidatorSigners.length > 0) {
            throw new Error(`Following signers are not listed as validators in mainnet validator contract at ${validatorContractAddress}:\n - `
                + nonValidatorSigners.map(([address]) => address).join('\n - '))
        }

        throw new Error(`Gas estimation failed: Unknown error while processing message ${message} with ${e.stack}`)
    }

    const signer = client.getSigner()
    log(`Sending message from signer=${await signer.getAddress()}`)
    const txAMB = await mainnetAmb.connect(signer).executeSignatures(message, packedSignatures)
    const trAMB = await txAMB.wait()
    return trAMB
}

// template for withdraw functions
// client could be replaced with AMB (mainnet and sidechain)
async function untilWithdrawIsComplete(client, getWithdrawTxFunc, getBalanceFunc, options = {}) {
    const {
        pollingIntervalMs = 1000,
        retryTimeoutMs = 60000,
    } = options
    const balanceBefore = await getBalanceFunc(options)
    const tx = await getWithdrawTxFunc(options)
    const tr = await tx.wait()

    if (options.payForSignatureTransport) {
        log(`Got receipt, filtering UserRequestForSignature from ${tr.events.length} events...`)
        // event UserRequestForSignature(bytes32 indexed messageId, bytes encodedData);
        const sigEventArgsArray = tr.events.filter((e) => e.event === 'UserRequestForSignature').map((e) => e.args)
        if (sigEventArgsArray.length < 1) {
            throw new Error("No UserRequestForSignature events emitted from withdraw transaction, can't transport withdraw to mainnet")
        }
        /* eslint-disable no-await-in-loop */
        // eslint-disable-next-line no-restricted-syntax
        for (const eventArgs of sigEventArgsArray) {
            const messageId = eventArgs[0]
            const messageHash = keccak256(eventArgs[1])

            log(`Waiting until sidechain AMB has collected required signatures for hash=${messageHash}...`)
            await until(async () => requiredSignaturesHaveBeenCollected(client, messageHash, options), pollingIntervalMs, retryTimeoutMs)

            log(`Checking mainnet AMB hasn't already processed messageId=${messageId}`)
            const mainnetAmb = await getMainnetAmb(client, options)
            const alreadySent = await mainnetAmb.messageCallStatus(messageId)
            const failAddress = await mainnetAmb.failedMessageSender(messageId)
            if (alreadySent || failAddress !== '0x0000000000000000000000000000000000000000') { // zero address means no failed messages
                log(`WARNING: Mainnet bridge has already processed withdraw messageId=${messageId}`)
                log('This could happen if payForSignatureTransport=true, but bridge operator also pays for signatures, and got there before your client')
                continue
            }

            log(`Transporting signatures for hash=${messageHash}`)
            await transportSignatures(client, messageHash, options)
        }
    }

    log(`Waiting for balance ${balanceBefore.toString()} to change`)
    await until(async () => !(await getBalanceFunc(options)).eq(balanceBefore), retryTimeoutMs, pollingIntervalMs)

    /* eslint-enable no-await-in-loop */
    return tr
}

// TODO: calculate addresses in JS instead of asking over RPC, see data-union-solidity/contracts/CloneLib.sol
// key the cache with name only, since PROBABLY one StreamrClient will ever use only one private key
const mainnetAddressCache = {} // mapping: "name" -> mainnet address
/** @returns {Promise<EthereumAddress>} Mainnet address for Data Union */
async function getDataUnionMainnetAddress(client, dataUnionName, deployerAddress, options = {}) {
    if (!mainnetAddressCache[dataUnionName]) {
        const provider = client.getMainnetProvider()
        const factoryMainnetAddress = options.factoryMainnetAddress || client.options.factoryMainnetAddress
        const factoryMainnet = new Contract(factoryMainnetAddress, factoryMainnetABI, provider)
        const addressPromise = factoryMainnet.mainnetAddress(deployerAddress, dataUnionName)
        mainnetAddressCache[dataUnionName] = addressPromise
        mainnetAddressCache[dataUnionName] = await addressPromise // eslint-disable-line require-atomic-updates
    }
    return mainnetAddressCache[dataUnionName]
}

// TODO: calculate addresses in JS
const sidechainAddressCache = {} // mapping: mainnet address -> sidechain address
/** @returns {Promise<EthereumAddress>} Sidechain address for Data Union */
async function getDataUnionSidechainAddress(client, duMainnetAddress, options = {}) {
    if (!sidechainAddressCache[duMainnetAddress]) {
        const provider = client.getMainnetProvider()
        const factoryMainnetAddress = options.factoryMainnetAddress || client.options.factoryMainnetAddress
        const factoryMainnet = new Contract(factoryMainnetAddress, factoryMainnetABI, provider)
        const addressPromise = factoryMainnet.sidechainAddress(duMainnetAddress)
        sidechainAddressCache[duMainnetAddress] = addressPromise
        sidechainAddressCache[duMainnetAddress] = await addressPromise // eslint-disable-line require-atomic-updates
    }
    return sidechainAddressCache[duMainnetAddress]
}

function getMainnetContractReadOnly(client, options = {}) {
    let dataUnion = options.dataUnion || options.dataUnionAddress || client.options.dataUnion
    if (isAddress(dataUnion)) {
        const provider = client.getMainnetProvider()
        dataUnion = new Contract(dataUnion, dataUnionMainnetABI, provider)
    }

    if (!(dataUnion instanceof Contract)) {
        throw new Error(`Option dataUnion=${dataUnion} was not a good Ethereum address or Contract`)
    }
    return dataUnion
}

function getMainnetContract(client, options = {}) {
    const du = getMainnetContractReadOnly(client, options)
    const signer = client.getSigner()
    return du.connect(signer)
}

async function getSidechainContract(client, options = {}) {
    const signer = await client.getSidechainSigner()
    const duMainnet = getMainnetContractReadOnly(client, options)
    const duSidechainAddress = await getDataUnionSidechainAddress(client, duMainnet.address, options)
    const duSidechain = new Contract(duSidechainAddress, dataUnionSidechainABI, signer)
    return duSidechain
}

async function getSidechainContractReadOnly(client, options = {}) {
    const provider = await client.getSidechainProvider()
    const duMainnet = getMainnetContractReadOnly(client, options)
    const duSidechainAddress = await getDataUnionSidechainAddress(client, duMainnet.address, options)
    const duSidechain = new Contract(duSidechainAddress, dataUnionSidechainABI, provider)
    return duSidechain
}

// //////////////////////////////////////////////////////////////////
//          admin: DEPLOY AND SETUP DATA UNION
// //////////////////////////////////////////////////////////////////

export async function calculateDataUnionMainnetAddress(dataUnionName, deployerAddress, options) {
    const a = getAddress(deployerAddress) // throws if bad address
    return getDataUnionMainnetAddress(this, dataUnionName, a, options)
}

export async function calculateDataUnionSidechainAddress(duMainnetAddress, options) {
    const a = getAddress(duMainnetAddress) // throws if bad address
    return getDataUnionSidechainAddress(this, a, options)
}

/**
 * TODO: update this comment
 * @typedef {object} EthereumOptions all optional, hence "options"
 * @property {Wallet | string} wallet or private key, default is currently logged in StreamrClient (if auth: privateKey)
 * @property {string} key private key, alias for String wallet
 * @property {string} privateKey, alias for String wallet
 * @property {providers.Provider} provider to use in case wallet was a String, or omitted
 * @property {number} confirmations, default is 1
 * @property {BigNumber} gasPrice in wei (part of ethers overrides), default is whatever the network recommends (ethers.js default)
 * @see https://docs.ethers.io/ethers.js/html/api-contract.html#overrides
 */
/**
 * @typedef {object} AdditionalDeployOptions for deployDataUnion
 * @property {EthereumAddress} owner new data union owner, defaults to StreamrClient authenticated user
 * @property {Array<EthereumAddress>} joinPartAgents defaults to just the owner
 * @property {number} adminFee fraction (number between 0...1 where 1 means 100%)
 * @property {EthereumAddress} factoryMainnetAddress defaults to StreamrClient options
 * @property {string} dataUnionName unique (to the DataUnionFactory) identifier of the new data union, must not exist yet
 */
/**
 * @typedef {EthereumOptions & AdditionalDeployOptions} DeployOptions
 */
// TODO: gasPrice to overrides (not needed for browser, but would be useful in node.js)

/**
 * Create a new DataUnionMainnet contract to mainnet with DataUnionFactoryMainnet
 * This triggers DataUnionSidechain contract creation in sidechain, over the bridge (AMB)
 * @param {DeployOptions} options such as adminFee (default: 0)
 * @return {Promise<Contract>} that resolves when the new DU is deployed over the bridge to side-chain
 */
export async function deployDataUnion(options = {}) {
    const {
        owner,
        joinPartAgents,
        dataUnionName,
        adminFee = 0,
        sidechainPollingIntervalMs = 1000,
        sidechainRetryTimeoutMs = 600000,
    } = options

    let duName = dataUnionName
    if (!duName) {
        duName = `DataUnion-${Date.now()}` // TODO: use uuid
        log(`dataUnionName generated: ${duName}`)
    }

    if (adminFee < 0 || adminFee > 1) { throw new Error('options.adminFeeFraction must be a number between 0...1, got: ' + adminFee) }
    const adminFeeBN = BigNumber.from((adminFee * 1e18).toFixed()) // last 2...3 decimals are going to be gibberish

    const mainnetProvider = this.getMainnetProvider()
    const mainnetWallet = this.getSigner()
    const sidechainProvider = this.getSidechainProvider()

    // parseAddress defaults to authenticated user (also if "owner" is not an address)
    const ownerAddress = await parseAddress(this, owner)

    // getAddress throws if there's an invalid address in the array
    const agentAddressList = Array.isArray(joinPartAgents) ? joinPartAgents.map(getAddress) : [ownerAddress]

    const duMainnetAddress = await getDataUnionMainnetAddress(this, duName, ownerAddress, options)
    const duSidechainAddress = await getDataUnionSidechainAddress(this, duMainnetAddress, options)

    if (await mainnetProvider.getCode(duMainnetAddress) !== '0x') {
        throw new Error(`Mainnet data union "${duName}" contract ${duMainnetAddress} already exists!`)
    }

    const factoryMainnetAddress = throwIfBadAddress(
        options.factoryMainnetAddress || this.options.factoryMainnetAddress,
        'StreamrClient.options.factoryMainnetAddress'
    )
    if (await mainnetProvider.getCode(factoryMainnetAddress) === '0x') {
        throw new Error(`Data union factory contract not found at ${factoryMainnetAddress}, check StreamrClient.options.factoryMainnetAddress!`)
    }

    // function deployNewDataUnion(address owner, uint256 adminFeeFraction, address[] agents, string duName)
    const factoryMainnet = new Contract(factoryMainnetAddress, factoryMainnetABI, mainnetWallet)
    const tx = await factoryMainnet.deployNewDataUnion(
        ownerAddress,
        adminFeeBN,
        agentAddressList,
        duName,
    )
    const tr = await tx.wait()

    log(`Data Union "${duName}" (mainnet: ${duMainnetAddress}, sidechain: ${duSidechainAddress}) deployed to mainnet, waiting for side-chain...`)
    await until(
        async () => await sidechainProvider.getCode(duSidechainAddress) !== '0x',
        sidechainRetryTimeoutMs,
        sidechainPollingIntervalMs
    )

    const dataUnion = new Contract(duMainnetAddress, dataUnionMainnetABI, mainnetWallet)
    dataUnion.deployTxReceipt = tr
    dataUnion.sidechain = new Contract(duSidechainAddress, dataUnionSidechainABI, sidechainProvider)
    return dataUnion
}

export async function getDataUnionContract(options = {}) {
    const ret = getMainnetContract(this, options)
    ret.sidechain = await getSidechainContract(this, options)
    return ret
}

/**
 * Add a new data union secret
 * @param {EthereumAddress} dataUnionMainnetAddress
 * @param {String} secret password that can be used to join the data union without manual verification
 * @param {String} name describes the secret
 */
export async function createSecret(dataUnionMainnetAddress, secret, name = 'Untitled Data Union Secret') {
    const a = getAddress(dataUnionMainnetAddress) // throws if bad address
    const url = getEndpointUrl(this.options.restUrl, 'dataunions', a, 'secrets')
    return authFetch(
        url,
        this.session,
        {
            method: 'POST',
            body: JSON.stringify({
                name,
                secret,
            }),
            headers: {
                'Content-Type': 'application/json',
            },
        },
    )
}

// //////////////////////////////////////////////////////////////////
//          admin: MANAGE DATA UNION
// //////////////////////////////////////////////////////////////////

/**
 * Kick given members from data union
 * @param {List<EthereumAddress>} memberAddressList to kick
 * @returns {Promise<TransactionReceipt>} partMembers sidechain transaction
 */
export async function kick(memberAddressList, options = {}) {
    const members = memberAddressList.map(getAddress) // throws if there are bad addresses
    const duSidechain = await getSidechainContract(this, options)
    const tx = await duSidechain.partMembers(members)
    // TODO: wrap promise for better error reporting in case tx fails (parse reason, throw proper error)
    return tx.wait(options.confirmations || 1)
}

/**
 * Add given Ethereum addresses as data union members
 * @param {List<EthereumAddress>} memberAddressList to add
 * @returns {Promise<TransactionReceipt>} addMembers sidechain transaction
 */
export async function addMembers(memberAddressList, options = {}) {
    const members = memberAddressList.map(getAddress) // throws if there are bad addresses
    const duSidechain = await getSidechainContract(this, options)
    const tx = await duSidechain.addMembers(members)
    // TODO: wrap promise for better error reporting in case tx fails (parse reason, throw proper error)
    return tx.wait(options.confirmations || 1)
}

/**
 * Admin: withdraw earnings (pay gas) on behalf of a member
 * TODO: add test
 * @param {EthereumAddress} memberAddress the other member who gets their tokens out of the Data Union
 * @param {EthereumOptions} options (including e.g. `dataUnion` Contract object or address)
 * @returns {Promise<providers.TransactionReceipt>} get receipt once withdraw transaction is confirmed
 */
export async function withdrawMember(memberAddress, options) {
    const a = getAddress(memberAddress) // throws if bad address
    const tr = await untilWithdrawIsComplete(
        this,
<<<<<<< HEAD
        this.getWithdrawMemberTx.bind(this, a),
        this.getTokenBalance.bind(this, a),
        options
=======
        this.getWithdrawMemberTx.bind(this, memberAddress),
        this.getTokenBalance.bind(this, memberAddress),
        { ...this.options, ...options }
>>>>>>> a5ea5799
    )
    return tr
}

/**
 * Admin: get the tx promise for withdrawing all earnings on behalf of a member
 * @param {EthereumAddress} memberAddress the other member who gets their tokens out of the Data Union
 * @param {EthereumAddress} dataUnion to withdraw my earnings from
 * @param {EthereumOptions} options
 * @returns {Promise<providers.TransactionResponse>} await on call .wait to actually send the tx
 */
export async function getWithdrawMemberTx(memberAddress, options) {
    const a = getAddress(memberAddress) // throws if bad address
    const duSidechain = await getSidechainContract(this, options)
    return duSidechain.withdrawAll(a, true) // sendToMainnet=true
}

/**
 * Admin: Withdraw a member's earnings to another address, signed by the member
 * @param {EthereumAddress} dataUnion to withdraw my earnings from
 * @param {EthereumAddress} memberAddress the member whose earnings are sent out
 * @param {EthereumAddress} recipientAddress the address to receive the tokens in mainnet
 * @param {string} signature from member, produced using signWithdrawTo
 * @param {EthereumOptions} options
 * @returns {Promise<providers.TransactionReceipt>} get receipt once withdraw transaction is confirmed
 */
export async function withdrawToSigned(memberAddress, recipientAddress, signature, options) {
    const from = getAddress(memberAddress) // throws if bad address
    const to = getAddress(recipientAddress)
    const tr = await untilWithdrawIsComplete(
        this,
<<<<<<< HEAD
        this.getWithdrawToSignedTx.bind(this, from, to, signature),
        this.getTokenBalance.bind(this, to),
        options
=======
        this.getWithdrawToSignedTx.bind(this, memberAddress, recipientAddress, signature),
        this.getTokenBalance.bind(this, recipientAddress),
        { ...this.options, ...options }
>>>>>>> a5ea5799
    )
    return tr
}

/**
 * Admin: Withdraw a member's earnings to another address, signed by the member
 * @param {EthereumAddress} dataUnion to withdraw my earnings from
 * @param {EthereumAddress} memberAddress the member whose earnings are sent out
 * @param {EthereumAddress} recipientAddress the address to receive the tokens in mainnet
 * @param {string} signature from member, produced using signWithdrawTo
 * @param {EthereumOptions} options
 * @returns {Promise<providers.TransactionResponse>} await on call .wait to actually send the tx
 */
export async function getWithdrawToSignedTx(memberAddress, recipientAddress, signature, options) {
    const duSidechain = await getSidechainContract(this, options)
    return duSidechain.withdrawAllToSigned(memberAddress, recipientAddress, true, signature) // sendToMainnet=true
}

/**
 * Admin: set admin fee for the data union
 * @param {number} newFeeFraction between 0.0 and 1.0
 * @param {EthereumOptions} options
 */
export async function setAdminFee(newFeeFraction, options) {
    if (newFeeFraction < 0 || newFeeFraction > 1) {
        throw new Error('newFeeFraction argument must be a number between 0...1, got: ' + newFeeFraction)
    }
    const adminFeeBN = BigNumber.from((newFeeFraction * 1e18).toFixed()) // last 2...3 decimals are going to be gibberish
    const duMainnet = getMainnetContract(this, options)
    const tx = await duMainnet.setAdminFee(adminFeeBN)
    return tx.wait()
}

/**
 * Get data union admin fee fraction that admin gets from each revenue event
 * @returns {number} between 0.0 ... 0.1
 */
export async function getAdminFee(options) {
    const duMainnet = getMainnetContractReadOnly(this, options)
    const adminFeeBN = await duMainnet.adminFeeFraction()
    return +adminFeeBN.toString() / 1e18
}

export async function getAdminAddress(options) {
    const duMainnet = getMainnetContractReadOnly(this, options)
    return duMainnet.owner()
}

// //////////////////////////////////////////////////////////////////
//          member: JOIN & QUERY DATA UNION
// //////////////////////////////////////////////////////////////////

/**
 * Send a joinRequest, or get into data union instantly with a data union secret
 * @param {JoinOptions} options
 *
 * @typedef {object} JoinOptions
 * @property {String} dataUnion Ethereum mainnet address of the data union. If not given, use one given when creating StreamrClient
 * @property {String} member Ethereum mainnet address of the joining member. If not given, use StreamrClient authentication key
 * @property {String} secret if given, and correct, join the data union immediately
 */
export async function joinDataUnion(options = {}) {
    const {
        member,
        secret,
    } = options
    const dataUnion = getMainnetContractReadOnly(this, options)

    const body = {
        memberAddress: parseAddress(this, member, options)
    }
    if (secret) { body.secret = secret }

    const url = getEndpointUrl(this.options.restUrl, 'dataunions', dataUnion.address, 'joinRequests')
    return authFetch(
        url,
        this.session,
        {
            method: 'POST',
            body: JSON.stringify(body),
            headers: {
                'Content-Type': 'application/json',
            },
        },
    )
}

/**
 * Await this function when you want to make sure a member is accepted in the data union
 * @param {EthereumAddress} memberAddress (optional, default is StreamrClient's auth: privateKey)
 * @param {Number} pollingIntervalMs (optional, default: 1000) ask server if member is in
 * @param {Number} retryTimeoutMs (optional, default: 60000) give up
 * @return {Promise} resolves when member is in the data union (or fails with HTTP error)
 */
export async function hasJoined(memberAddress, options = {}) {
    const {
        pollingIntervalMs = 1000,
        retryTimeoutMs = 60000,
    } = options
    const address = parseAddress(this, memberAddress, options)
    const duSidechain = await getSidechainContractReadOnly(this, options)

    // memberData[0] is enum ActiveStatus {None, Active, Inactive}, and zero means member has never joined
    await until(async () => (await duSidechain.memberData(address))[0] !== 0, retryTimeoutMs, pollingIntervalMs)
}

// TODO: this needs more thought: probably something like getEvents from sidechain? Heavy on RPC?
export async function getMembers(options) {
    const duSidechain = await getSidechainContractReadOnly(this, options)
    throw new Error(`Not implemented for side-chain data union (at ${duSidechain.address})`)
    // event MemberJoined(address indexed);
    // event MemberParted(address indexed);
}

export async function getDataUnionStats(options) {
    const duSidechain = await getSidechainContractReadOnly(this, options)
    const [
        totalEarnings,
        totalEarningsWithdrawn,
        activeMemberCount,
        inactiveMemberCount,
        lifetimeMemberEarnings,
        joinPartAgentCount,
    ] = await duSidechain.getStats()
    const totalWithdrawable = totalEarnings.sub(totalEarningsWithdrawn)
    return {
        activeMemberCount,
        inactiveMemberCount,
        joinPartAgentCount,
        totalEarnings,
        totalWithdrawable,
        lifetimeMemberEarnings,
    }
}

/**
 * Get stats of a single data union member
 * @param {EthereumAddress} dataUnion to query
 * @param {EthereumAddress} memberAddress (optional) if not supplied, get the stats of currently logged in StreamrClient (if auth: privateKey)
 */
export async function getMemberStats(memberAddress, options) {
    const address = parseAddress(this, memberAddress, options)
    // TODO: use duSidechain.getMemberStats(address) once it's implemented, to ensure atomic read
    //        (so that memberData is from same block as getEarnings, otherwise withdrawable will be foobar)
    const duSidechain = await getSidechainContractReadOnly(this, options)
    const mdata = await duSidechain.memberData(address)
    const total = await duSidechain.getEarnings(address).catch(() => 0)
    const withdrawnEarnings = mdata[3].toString()
    const withdrawable = total ? total.sub(withdrawnEarnings) : 0
    return {
        status: ['unknown', 'active', 'inactive', 'blocked'][mdata[0]],
        earningsBeforeLastJoin: mdata[1].toString(),
        lmeAtJoin: mdata[2].toString(),
        totalEarnings: total.toString(),
        withdrawableEarnings: withdrawable.toString(),
    }
}

/**
 * Get the amount of tokens the member would get from a successful withdraw
 * @param dataUnion to query
 * @param memberAddress whose balance is returned
 * @return {Promise<BigNumber>}
 */
export async function getMemberBalance(memberAddress, options) {
    const address = parseAddress(this, memberAddress, options)
    const duSidechain = await getSidechainContractReadOnly(this, options)
    return duSidechain.getWithdrawableEarnings(address)
}

export async function getTokenBalance(address, options) {
    const a = parseAddress(this, address, options)
    const tokenAddressMainnet = this.options.tokenAddress || options.tokenAddress
    if (!tokenAddressMainnet) { throw new Error('tokenAddress option not found') }
    const provider = this.getMainnetProvider()
    const token = new Contract(tokenAddressMainnet, [{
        name: 'balanceOf',
        inputs: [{ type: 'address' }],
        outputs: [{ type: 'uint256' }],
        constant: true,
        payable: false,
        stateMutability: 'view',
        type: 'function'
    }], provider)
    return token.balanceOf(a)
}

/**
 * Figure out if given mainnet address is old DataUnion (v 1.0) or current 2.0
 * NOTE: Current version of streamr-client-javascript can only handle current version!
 * @param {EthereumAddress} contractAddress
 * @returns {number} 1 for old, 2 for current, zero for "not a data union"
 */
export async function getDataUnionVersion(contractAddress) {
    const a = getAddress(contractAddress) // throws if bad address
    const provider = this.getMainnetProvider()
    const du = new Contract(a, [{
        name: 'version',
        inputs: [],
        outputs: [{ type: 'uint256' }],
        stateMutability: 'view',
        type: 'function'
    }], provider)
    try {
        const version = await du.version()
        return +version
    } catch (e) {
        return 0
    }
}

// //////////////////////////////////////////////////////////////////
//          member: WITHDRAW EARNINGS
// //////////////////////////////////////////////////////////////////

/**
 * Withdraw all your earnings
 * @param {EthereumOptions} options (including e.g. `dataUnion` Contract object or address)
 * @returns {Promise<providers.TransactionReceipt>} get receipt once withdraw is complete (tokens are seen in mainnet)
 */
export async function withdraw(options = {}) {
    const tr = await untilWithdrawIsComplete(
        this,
        this.getWithdrawTx.bind(this),
        this.getTokenBalance.bind(this, null), // null means this StreamrClient's auth credentials
        { ...this.options, ...options }
    )
    return tr
}

/**
 * Get the tx promise for withdrawing all your earnings
 * @param {EthereumOptions} options (including e.g. `dataUnion` Contract object or address)
 * @returns {Promise<providers.TransactionResponse>} await on call .wait to actually send the tx
 */
export async function getWithdrawTx(options) {
    const signer = await this.getSidechainSigner()
    const address = await signer.getAddress()
    const duSidechain = await getSidechainContract(this, options)

    const withdrawable = await duSidechain.getWithdrawableEarnings(address)
    if (withdrawable.eq(0)) {
        throw new Error(`${address} has nothing to withdraw in (sidechain) data union ${duSidechain.address}`)
    }

    if (this.options.minimumWithdrawTokenWei && withdrawable.lt(this.options.minimumWithdrawTokenWei)) {
        throw new Error(`${address} has only ${withdrawable} to withdraw in `
            + `(sidechain) data union ${duSidechain.address} (min: ${this.options.minimumWithdrawTokenWei})`)
    }
    return duSidechain.withdrawAll(address, true) // sendToMainnet=true
}

/**
 * Withdraw earnings and "donate" them to the given address
 * @param {EthereumAddress} recipientAddress the address to receive the tokens
 * @param {EthereumOptions} options (including e.g. `dataUnion` Contract object or address)
 * @returns {Promise<providers.TransactionReceipt>} get receipt once withdraw is complete (tokens are seen in mainnet)
 */
export async function withdrawTo(recipientAddress, options = {}) {
    const to = getAddress(recipientAddress) // throws if bad address
    const tr = await untilWithdrawIsComplete(
        this,
<<<<<<< HEAD
        this.getWithdrawTxTo.bind(this, to),
        this.getTokenBalance.bind(this, to),
        options
=======
        this.getWithdrawTxTo.bind(this, recipientAddress),
        this.getTokenBalance.bind(this, recipientAddress),
        { ...this.options, ...options }
>>>>>>> a5ea5799
    )
    return tr
}

/**
 * Withdraw earnings and "donate" them to the given address
 * @param {EthereumAddress} recipientAddress the address to receive the tokens
 * @param {EthereumOptions} options (including e.g. `dataUnion` Contract object or address)
 * @returns {Promise<providers.TransactionResponse>} await on call .wait to actually send the tx
 */
export async function getWithdrawTxTo(recipientAddress, options) {
    const signer = await this.getSidechainSigner()
    const address = await signer.getAddress()
    const duSidechain = await getSidechainContract(this, options)
    const withdrawable = await duSidechain.getWithdrawableEarnings(address)
    if (withdrawable.eq(0)) {
        throw new Error(`${address} has nothing to withdraw in (sidechain) data union ${duSidechain.address}`)
    }
    return duSidechain.withdrawAllTo(recipientAddress, true) // sendToMainnet=true
}

/**
 * Member can sign off to "donate" all earnings to another address such that someone else
 *   can submit the transaction (and pay for the gas)
 * This signature is only valid until next withdrawal takes place (using this signature or otherwise).
 * Note that while it's a "blank cheque" for withdrawing all earnings at the moment it's used, it's
 *   invalidated by the first withdraw after signing it. In other words, any signature can be invalidated
 *   by making a "normal" withdraw e.g. `await streamrClient.withdraw()`
 * Admin can execute the withdraw using this signature: ```
 *   await adminStreamrClient.withdrawToSigned(memberAddress, recipientAddress, signature)
 * ```
 * @param {EthereumAddress} recipientAddress the address authorized to receive the tokens
 * @param {EthereumOptions} options (including e.g. `dataUnion` Contract object or address)
 * @returns {string} signature authorizing withdrawing all earnings to given recipientAddress
 */
export async function signWithdrawTo(recipientAddress, options) {
    return this.signWithdrawAmountTo(recipientAddress, BigNumber.from(0), options)
}

/**
 * Member can sign off to "donate" specific amount of earnings to another address such that someone else
 *   can submit the transaction (and pay for the gas)
 * This signature is only valid until next withdrawal takes place (using this signature or otherwise).
 * @param {EthereumAddress} recipientAddress the address authorized to receive the tokens
 * @param {BigNumber|number|string} amountTokenWei that the signature is for (can't be used for less or for more)
 * @param {EthereumOptions} options (including e.g. `dataUnion` Contract object or address)
 * @returns {string} signature authorizing withdrawing all earnings to given recipientAddress
 */
export async function signWithdrawAmountTo(recipientAddress, amountTokenWei, options) {
    const to = getAddress(recipientAddress) // throws if bad address
    const signer = this.getSigner() // it shouldn't matter if it's mainnet or sidechain signer since key should be the same
    const address = await signer.getAddress()
    const duSidechain = await getSidechainContractReadOnly(this, options)
    const memberData = await duSidechain.memberData(address)
    if (memberData[0] === '0') { throw new Error(`${address} is not a member in Data Union (sidechain address ${duSidechain.address})`) }
    const withdrawn = memberData[3]
    const message = to + hexZeroPad(amountTokenWei, 32).slice(2) + duSidechain.address.slice(2) + hexZeroPad(withdrawn, 32).slice(2)
    const signature = await signer.signMessage(arrayify(message))
    return signature
}<|MERGE_RESOLUTION|>--- conflicted
+++ resolved
@@ -713,18 +713,12 @@
  * @returns {Promise<providers.TransactionReceipt>} get receipt once withdraw transaction is confirmed
  */
 export async function withdrawMember(memberAddress, options) {
-    const a = getAddress(memberAddress) // throws if bad address
+    const address = getAddress(memberAddress) // throws if bad address
     const tr = await untilWithdrawIsComplete(
         this,
-<<<<<<< HEAD
-        this.getWithdrawMemberTx.bind(this, a),
-        this.getTokenBalance.bind(this, a),
-        options
-=======
-        this.getWithdrawMemberTx.bind(this, memberAddress),
-        this.getTokenBalance.bind(this, memberAddress),
+        this.getWithdrawMemberTx.bind(this, address),
+        this.getTokenBalance.bind(this, address),
         { ...this.options, ...options }
->>>>>>> a5ea5799
     )
     return tr
 }
@@ -756,15 +750,9 @@
     const to = getAddress(recipientAddress)
     const tr = await untilWithdrawIsComplete(
         this,
-<<<<<<< HEAD
         this.getWithdrawToSignedTx.bind(this, from, to, signature),
         this.getTokenBalance.bind(this, to),
-        options
-=======
-        this.getWithdrawToSignedTx.bind(this, memberAddress, recipientAddress, signature),
-        this.getTokenBalance.bind(this, recipientAddress),
         { ...this.options, ...options }
->>>>>>> a5ea5799
     )
     return tr
 }
@@ -1027,15 +1015,9 @@
     const to = getAddress(recipientAddress) // throws if bad address
     const tr = await untilWithdrawIsComplete(
         this,
-<<<<<<< HEAD
         this.getWithdrawTxTo.bind(this, to),
         this.getTokenBalance.bind(this, to),
-        options
-=======
-        this.getWithdrawTxTo.bind(this, recipientAddress),
-        this.getTokenBalance.bind(this, recipientAddress),
         { ...this.options, ...options }
->>>>>>> a5ea5799
     )
     return tr
 }
