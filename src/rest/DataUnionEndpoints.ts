--- conflicted
+++ resolved
@@ -426,16 +426,12 @@
 
 // template for withdraw functions
 // client could be replaced with AMB (mainnet and sidechain)
-<<<<<<< HEAD
-async function untilWithdrawIsComplete(client: StreamrClient, getWithdrawTxFunc: () => Promise<Todo & { events: any[] }>, getBalanceFunc: () => Promise<BigNumber>, options: DataUnionWithdrawOptions = {}) {
-=======
 async function untilWithdrawIsComplete(
     client: StreamrClient,
-    getWithdrawTxFunc: (options: DataUnionOptions) => Todo,
-    getBalanceFunc: (options: DataUnionOptions) => Todo,
-    options: DataUnionOptions = {}
+    getWithdrawTxFunc: () => Promise<Todo & { events: any[] }>,
+    getBalanceFunc: () => Promise<BigNumber>,
+    options: DataUnionWithdrawOptions = {}
 ) {
->>>>>>> b94bdcd6
     const {
         pollingIntervalMs = 1000,
         retryTimeoutMs = 60000,
