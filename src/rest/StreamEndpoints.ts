import { Agent as HttpAgent } from 'http'
import { Agent as HttpsAgent } from 'https'

import qs from 'qs'
import debugFactory from 'debug'

import { getEndpointUrl } from '../utils'
import { validateOptions } from '../stream/utils'
import { Stream, StreamOperation, StreamProperties } from '../stream'
import StreamPart from '../stream/StreamPart'
import { isKeyExchangeStream } from '../stream/KeyExchange'

<<<<<<< HEAD
import authFetch, { AuthFetchError } from './authFetch'
import { EthereumAddress, Todo } from '../types'
import { StreamrClient } from '../StreamrClient'
import { ErrorCode } from './ErrorCode'
=======
import authFetch, { ErrorCode, NotFoundError } from './authFetch'
import { Todo } from '../types'
import StreamrClient from '../StreamrClient'
>>>>>>> 9ccd610e
// TODO change this import when streamr-client-protocol exports StreamMessage type or the enums types directly
import { ContentType, EncryptionType, SignatureType, StreamMessageType } from 'streamr-client-protocol/dist/src/protocol/message_layer/StreamMessage'

const debug = debugFactory('StreamrClient')

export interface StreamListQuery {
    name?: string
    uiChannel?: boolean
    noConfig?: boolean
    search?: string
    sortBy?: string
    order?: 'asc'|'desc'
    max?: number
    offset?: number
    grantedAccess?: boolean
    publicAccess?: boolean
    operation?: StreamOperation
}

export interface StreamValidationInfo {
    partitions: number,
    requireSignedData: boolean
    requireEncryptedData: boolean
}

export interface StreamMessageAsObject { // TODO this could be in streamr-protocol
    streamId: string
    streamPartition: number
    timestamp: number
    sequenceNumber: number
    publisherId: string
    msgChainId: string
    messageType: StreamMessageType
    contentType: ContentType
    encryptionType: EncryptionType
    groupKeyId: string|null
    content: any
    signatureType: SignatureType
    signature: string|null
}

const agentSettings = {
    keepAlive: true,
    keepAliveMsecs: 5000,
}

const agentByProtocol = {
    http: new HttpAgent(agentSettings),
    https: new HttpsAgent(agentSettings),
}

function getKeepAliveAgentForUrl(url: string) {
    if (url.startsWith('https')) {
        return agentByProtocol.https
    }

    if (url.startsWith('http')) {
        return agentByProtocol.http
    }

    throw new Error(`Unknown protocol in URL: ${url}`)
}

/** TODO the class should be annotated with at-internal, but adding the annotation hides the methods */
export class StreamEndpoints {

    client: StreamrClient

    constructor(client: StreamrClient) {
        this.client = client
    }

    async getStream(streamId: string) {
        this.client.debug('getStream %o', {
            streamId,
        })

        if (isKeyExchangeStream(streamId)) {
            return new Stream(this.client, {
                id: streamId,
                partitions: 1,
            })
        }

        const url = getEndpointUrl(this.client.options.restUrl, 'streams', streamId)
        const json = await authFetch<StreamProperties>(url, this.client.session)
        return new Stream(this.client, json)
    }

    async listStreams(query: StreamListQuery = {}): Promise<Stream[]> {
        this.client.debug('listStreams %o', {
            query,
        })
        const url = getEndpointUrl(this.client.options.restUrl, 'streams') + '?' + qs.stringify(query)
        const json = await authFetch<StreamProperties[]>(url, this.client.session)
        return json ? json.map((stream: StreamProperties) => new Stream(this.client, stream)) : []
    }

    async getStreamByName(name: string) {
        this.client.debug('getStreamByName %o', {
            name,
        })
        const json = await this.listStreams({
            name,
            // @ts-expect-error
            public: false,
        })
        return json[0] ? new Stream(this.client, json[0]) : Promise.reject(new NotFoundError('Stream: name=' + name))
    }

    async createStream(props?: StreamProperties) {
        this.client.debug('createStream %o', {
            props,
        })

        const json = await authFetch<StreamProperties>(
            getEndpointUrl(this.client.options.restUrl, 'streams'),
            this.client.session,
            {
                method: 'POST',
                body: JSON.stringify(props),
            },
        )
        return new Stream(this.client, json)
    }

    async getOrCreateStream(props: { id: string, name?: never } | { id?: never, name: string }) {
        this.client.debug('getOrCreateStream %o', {
            props,
        })
        // Try looking up the stream by id or name, whichever is defined
        try {
            if (props.id) {
                const stream = await this.getStream(props.id)
                return stream
            }
            const stream = await this.getStreamByName(props.name!)
            return stream
        } catch (err: any) {
            if (err.errorCode !== ErrorCode.NOT_FOUND) {
                throw err
            }
        }

        const stream = await this.createStream(props)
        debug('Created stream: %s (%s)', props.name, stream.id)
        return stream
    }

    async getStreamPublishers(streamId: string) {
        this.client.debug('getStreamPublishers %o', {
            streamId,
        })
        const url = getEndpointUrl(this.client.options.restUrl, 'streams', streamId, 'publishers')
        const json = await authFetch<{ addresses: string[]}>(url, this.client.session)
        return json.addresses.map((a: string) => a.toLowerCase())
    }

    async isStreamPublisher(streamId: string, ethAddress: string) {
        this.client.debug('isStreamPublisher %o', {
            streamId,
            ethAddress,
        })
        const url = getEndpointUrl(this.client.options.restUrl, 'streams', streamId, 'publisher', ethAddress)
        try {
            await authFetch(url, this.client.session)
            return true
        } catch (e) {
            this.client.debug(e)
            if (e.response && e.response.status === 404) {
                return false
            }
            throw e
        }
    }

    async getStreamSubscribers(streamId: string) {
        this.client.debug('getStreamSubscribers %o', {
            streamId,
        })
        const url = getEndpointUrl(this.client.options.restUrl, 'streams', streamId, 'subscribers')
        const json = await authFetch<{ addresses: string[] }>(url, this.client.session)
        return json.addresses.map((a: string) => a.toLowerCase())
    }

    async isStreamSubscriber(streamId: string, ethAddress: string) {
        this.client.debug('isStreamSubscriber %o', {
            streamId,
            ethAddress,
        })
        const url = getEndpointUrl(this.client.options.restUrl, 'streams', streamId, 'subscriber', ethAddress)
        try {
            await authFetch(url, this.client.session)
            return true
        } catch (e) {
            if (e.response && e.response.status === 404) {
                return false
            }
            throw e
        }
    }

    async getStreamValidationInfo(streamId: string) {
        this.client.debug('getStreamValidationInfo %o', {
            streamId,
        })
        const url = getEndpointUrl(this.client.options.restUrl, 'streams', streamId, 'validation')
        const json = await authFetch<StreamValidationInfo>(url, this.client.session)
        return json
    }

    async getStreamLast(streamObjectOrId: Stream|string): Promise<StreamMessageAsObject> {
        const { streamId, streamPartition = 0, count = 1 } = validateOptions(streamObjectOrId)
        this.client.debug('getStreamLast %o', {
            streamId,
            streamPartition,
            count,
        })

        const url = (
            getEndpointUrl(this.client.options.restUrl, 'streams', streamId, 'data', 'partitions', streamPartition, 'last')
            + `?${qs.stringify({ count })}`
        )

        const json = await authFetch<Todo>(url, this.client.session)
        return json
    }

    async getStreamPartsByStorageNode(address: EthereumAddress) {
        type ItemType = { id: string, partitions: number}
        const json = await authFetch<ItemType[]>(getEndpointUrl(this.client.options.restUrl, 'storageNodes', address, 'streams'), this.client.session)
        let result: StreamPart[] = []
        json.forEach((stream: ItemType) => {
            result = result.concat(StreamPart.fromStream(stream))
        })
        return result
    }

    async publishHttp(streamObjectOrId: Stream|string, data: Todo, requestOptions: Todo = {}, keepAlive: boolean = true) {
        let streamId
        if (streamObjectOrId instanceof Stream) {
            streamId = streamObjectOrId.id
        } else {
            streamId = streamObjectOrId
        }
        this.client.debug('publishHttp %o', {
            streamId, data,
        })

        // Send data to the stream
        await authFetch(
            getEndpointUrl(this.client.options.restUrl, 'streams', streamId, 'data'),
            this.client.session,
            {
                ...requestOptions,
                method: 'POST',
                body: JSON.stringify(data),
                agent: keepAlive ? getKeepAliveAgentForUrl(this.client.options.restUrl!) : undefined,
            },
        )
    }
}<|MERGE_RESOLUTION|>--- conflicted
+++ resolved
@@ -10,16 +10,9 @@
 import StreamPart from '../stream/StreamPart'
 import { isKeyExchangeStream } from '../stream/KeyExchange'
 
-<<<<<<< HEAD
-import authFetch, { AuthFetchError } from './authFetch'
+import authFetch, { ErrorCode, NotFoundError } from './authFetch'
 import { EthereumAddress, Todo } from '../types'
 import { StreamrClient } from '../StreamrClient'
-import { ErrorCode } from './ErrorCode'
-=======
-import authFetch, { ErrorCode, NotFoundError } from './authFetch'
-import { Todo } from '../types'
-import StreamrClient from '../StreamrClient'
->>>>>>> 9ccd610e
 // TODO change this import when streamr-client-protocol exports StreamMessage type or the enums types directly
 import { ContentType, EncryptionType, SignatureType, StreamMessageType } from 'streamr-client-protocol/dist/src/protocol/message_layer/StreamMessage'
 
@@ -244,7 +237,7 @@
             + `?${qs.stringify({ count })}`
         )
 
-        const json = await authFetch<Todo>(url, this.client.session)
+        const json = await authFetch<StreamMessageAsObject>(url, this.client.session)
         return json
     }
 
