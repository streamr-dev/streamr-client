--- conflicted
+++ resolved
@@ -13,12 +13,9 @@
 import authFetch, { AuthFetchError } from './authFetch'
 import { Todo } from '../types'
 import StreamrClient from '../StreamrClient'
-<<<<<<< HEAD
 import { ErrorCode } from './ErrorCode'
-=======
 // TODO change this import when streamr-client-protocol exports StreamMessage type or the enums types directly
 import { ContentType, EncryptionType, SignatureType, StreamMessageType } from 'streamr-client-protocol/dist/src/protocol/message_layer/StreamMessage'
->>>>>>> e0474533
 
 const debug = debugFactory('StreamrClient')
 
@@ -101,20 +98,8 @@
         }
 
         const url = getEndpointUrl(this.client.options.restUrl, 'streams', streamId)
-<<<<<<< HEAD
-        const json = await authFetch(url, this.client.session)
+        const json = await authFetch<StreamProperties>(url, this.client.session)
         return new Stream(this.client, json)
-=======
-        try {
-            const json = await authFetch<StreamProperties>(url, this.client.session)
-            return new Stream(this.client, json)
-        } catch (e) {
-            if (e.response && e.response.status === 404) {
-                return undefined
-            }
-            throw e
-        }
->>>>>>> e0474533
     }
 
     async listStreams(query: StreamListQuery = {}): Promise<Stream[]> {
