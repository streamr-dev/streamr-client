--- conflicted
+++ resolved
@@ -47,26 +47,16 @@
 
     async hasPermission(operation, userId) {
         // eth addresses may be in checksumcase, but userId from server has no case
-<<<<<<< HEAD
-        const userIdCaseInsensitive = typeof userId === 'string' ? userId.toLowerCase() : userId
-=======
+
         const userIdCaseInsensitive = typeof userId === 'string' ? userId.toLowerCase() : undefined // if not string then undefined
->>>>>>> f0922a68
         const permissions = await this.getPermissions()
         return permissions.find((p) => {
             if (p.operation !== operation) { return false }
 
-<<<<<<< HEAD
-            if (userId == null) {
-                return !!p.anonymous // match nullish userId against p.anonymous
-            }
-            return p.user.toLowerCase() === userIdCaseInsensitive // match against userId
-=======
             if (userIdCaseInsensitive === undefined) {
                 return !!p.anonymous // match nullish userId against p.anonymous
             }
             return p.user && p.user.toLowerCase() === userIdCaseInsensitive // match against userId
->>>>>>> f0922a68
         })
     }
 
@@ -74,15 +64,10 @@
         const permissionObject = {
             operation,
         }
-<<<<<<< HEAD
-        const userIdCaseInsensitive = typeof userId === 'string' ? userId.toLowerCase() : userId
 
-        if (userId != null) {
-=======
         const userIdCaseInsensitive = typeof userId === 'string' ? userId.toLowerCase() : undefined
 
         if (userIdCaseInsensitive !== undefined) {
->>>>>>> f0922a68
             permissionObject.user = userIdCaseInsensitive
         } else {
             permissionObject.anonymous = true
