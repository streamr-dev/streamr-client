/**
 * Streamr community product related functions
 *
 * Table of Contents:
 *      admin: DEPLOY AND SETUP COMMUNITY   Functions for deploying the contract and adding secrets for smooth joining
 *      member: JOIN & QUERY COMMUNITY      Publicly available info about communities and their members (with earnings and proofs)
 *      member: WITHDRAW EARNINGS           Withdrawing functions, there's many: normal, agent, donate
 *      admin: MANAGE COMMUNITY             Kick and add members
 */

import fetch from 'node-fetch'
import {
    Contract,
    ContractFactory,
    Wallet,
    getDefaultProvider,
    providers,
} from 'ethers'
import {
    BigNumber,
    computeAddress,
    getAddress
} from 'ethers/utils'
import debugFactory from 'debug'

import * as CommunityProduct from '../../contracts/CommunityProduct.json'

import authFetch from './authFetch'

const debug = debugFactory('StreamrClient::CommunityEndpoints')

/** @typedef {String} EthereumAddress */

function throwIfBadAddress(address, variableDescription) {
    try {
        return getAddress(address)
    } catch (e) {
<<<<<<< HEAD
        throw new Error(`${variableDescription || 'Error'}: Bad Ethereum address ${address}`)
=======
        throw new Error(`${variableDescription || 'Error'}: Bad Ethereum address ${address}. Original error: ${e.stack}.`)
>>>>>>> 2eee887e
    }
}

async function throwIfNotContract(eth, address, variableDescription) {
    const addr = throwIfBadAddress(address, variableDescription)
    if (await eth.getCode(address) === '0x') {
        throw new Error(`${variableDescription || 'Error'}: No contract at ${address}`)
    }
    return addr
}

function sleep(ms) {
    return new Promise((resolve) => {
        setTimeout(resolve, ms)
    })
}

async function get(client, communityAddress, endpoint, ...opts) {
    const url = `${client.options.restUrl}/communities/${communityAddress}${endpoint}`
    const response = await fetch(url, ...opts)
    const json = await response.json()
    // server may return things like { code: "ConnectionPoolTimeoutException", message: "Timeout waiting for connection from pool" }
    //   they must still be handled as errors
    if (!response.ok && !json.error) {
        json.error = `Server returned ${response.status} ${response.statusText}`
    }

    if (json.code && !json.error) {
        json.error = json.code
    }
    return json
}

async function getOrThrow(...args) {
    const res = await get(...args)
    if (res.error) {
        throw new Error(JSON.stringify(res))
    }
    return res
}

/**
 * @typedef {Object} EthereumOptions all optional, hence "options"
 * @property {Wallet | String} wallet or private key, default is currently logged in StreamrClient (if auth: privateKey)
 * @property {providers.Provider} provider to use in case wallet was a String, or omitted
 * @property {Number} confirmations, default is 1
 * @property {BigNumber} gasPrice in wei (part of ethers overrides), default is whatever the network recommends (ethers.js default)
 * @see https://docs.ethers.io/ethers.js/html/api-contract.html#overrides
 */

// TODO: gasPrice to overrides (not needed for browser, but would be useful in node.js)

/**
 * Get a wallet from options, e.g. by parsing something that looks like a private key
 * @param {StreamrClient} client this
 * @param {EthereumOptions} options includes wallet which is Wallet or private key, or provider so StreamrClient auth: privateKey will be used
 * @returns {Wallet} "wallet with provider" that can be used to sign and send transactions
 */
function parseWalletFromOptions(client, options) {
    if (options.wallet instanceof Wallet) { return options.wallet }

    const key = typeof options.wallet === 'string' ? options.wallet : options.key || options.privateKey || client.options.auth.privateKey
    if (key) {
        const provider = options.provider instanceof providers.Provider ? options.provider : getDefaultProvider()
        return new Wallet(key, provider)
    }

    // TODO: check metamask before erroring!
    throw new Error("Please provide options.wallet, or options.privateKey string, if you're not authenticated using a privateKey")
}

// //////////////////////////////////////////////////////////////////
//          admin: DEPLOY AND SETUP COMMUNITY
// //////////////////////////////////////////////////////////////////

/**
 * Deploy a new CommunityProduct contract and create the required joinPartStream
 * Note that the Promise resolves with an ethers.js TransactionResponse, so it's only sent to the chain at that point, but not yet deployed
 * @param {EthereumOptions} options such as blockFreezePeriodSeconds (default: 0), adminFee (default: 0)
 * @return {Promise<Contract>} has methods that can be awaited: contract is deployed (`.deployed()`), operator is started (`.isReady()`)
 */
export async function deployCommunity(options) {
    const wallet = parseWalletFromOptions(this, options)
<<<<<<< HEAD

    const blockFreezePeriodSeconds = options.blockFreezePeriodSeconds || 0
    const adminFee = options.adminFee || 0
    const tokenAddress = options.tokenAddress || this.options.tokenAddress
    const streamrNodeAddress = options.streamrNodeAddress || this.options.streamrNodeAddress
    const streamrOperatorAddress = options.streamrOperatorAddress || this.options.streamrOperatorAddress
    // const {blockFreezePeriodSeconds, adminFeeFraction, tokenAddress, streamrNodeAddress, operatorAddress} = {
    //     blockFreezePeriodSeconds: 0,
    //     adminFee: 0,
    //     ...this.options,
    //     ...options,
    // }
=======
    const {
        blockFreezePeriodSeconds = 0,
        adminFee = 0,
        tokenAddress = this.options.tokenAddress,
        streamrNodeAddress = this.options.streamrNodeAddress,
        streamrOperatorAddress = this.options.streamrOperatorAddress
    } = options
>>>>>>> 2eee887e

    await throwIfNotContract(wallet.provider, tokenAddress, 'options.tokenAddress')
    await throwIfBadAddress(streamrNodeAddress, 'options.streamrNodeAddress')
    await throwIfBadAddress(streamrOperatorAddress, 'options.streamrOperatorAddress')

    if (adminFee < 0 || adminFee > 1) { throw new Error('options.adminFeeFraction must be a number between 0...1, got: ' + adminFee) }
    const adminFeeBN = new BigNumber((adminFee * 1e18).toFixed()) // last 2...3 decimals are going to be gibberish

    const stream = await this.createStream({
        name: `Join-Part-${wallet.address.slice(0, 10)}-${Date.now()}`
    })
    debug(`Stream created: ${JSON.stringify(stream.toObject())}`)
    const res1 = await stream.grantPermission('read', null)
    debug(`Grant read permission response from server: ${JSON.stringify(res1)}`)
    const res2 = await stream.grantPermission('write', streamrNodeAddress)
    debug(`Grant write permission response to ${streamrNodeAddress} from server: ${JSON.stringify(res2)}`)

    const deployer = new ContractFactory(CommunityProduct.abi, CommunityProduct.bytecode, wallet)
    const result = await deployer.deploy(streamrOperatorAddress, stream.id, tokenAddress, blockFreezePeriodSeconds, adminFeeBN)
    const { address } = result // this can be known in advance
    debug(`Community contract @ ${address} deployment started`)

    // add the waiting method so that caller can await community being operated by server (so that EE calls work)
    const client = this
    result.isReady = async (pollingIntervalMs, timeoutMs) => client.communityIsReady(address, pollingIntervalMs, timeoutMs)
    return result
}

/**
 * Await this function when you want to make sure a community is deployed and ready to use
 * @param {EthereumAddress} address of the community
 * @param {Number} pollingIntervalMs (optional, default: 1000) ask server if community is ready
<<<<<<< HEAD
 * @param {Number} timeoutMs (optional, default: 60000) give up
 * @return {Promise} resolves when community server is ready to operate the community (or fails with HTTP error)
 */
export async function communityIsReady(address, pollingIntervalMs, timeoutMs) {
    let stats = await get(this, address, '/stats')
    const timeout = timeoutMs || 60000
    const startTime = Date.now()
    while (stats.error && Date.now() < startTime + timeout) {
        debug(`Waiting for community ${address} to start. Status: ${JSON.stringify(stats)}`)
        await sleep(pollingIntervalMs || 1000) // eslint-disable-line no-await-in-loop
        stats = await get(this, address, '/stats') // eslint-disable-line no-await-in-loop
    }
    if (stats.error) {
        throw new Error(`Community failed to start within ${timeout} ms. Status: ${JSON.stringify(stats)}`)
=======
 * @param {Number} retryTimeoutMs (optional, default: 60000) give up sending more retries
 * @return {Promise} resolves when community server is ready to operate the community (or fails with HTTP error)
 */
export async function communityIsReady(address, pollingIntervalMs = 1000, retryTimeoutMs = 60000) {
    let stats = await get(this, address, '/stats')
    const startTime = Date.now()
    while (stats.error && Date.now() < startTime + retryTimeoutMs) {
        debug(`Waiting for community ${address} to start. Status: ${JSON.stringify(stats)}`)
        await sleep(pollingIntervalMs) // eslint-disable-line no-await-in-loop
        stats = await get(this, address, '/stats') // eslint-disable-line no-await-in-loop
    }
    if (stats.error) {
        throw new Error(`Community failed to start, retried for ${retryTimeoutMs} ms. Status: ${JSON.stringify(stats)}`)
>>>>>>> 2eee887e
    }
}

/**
 * Add a new community secret
 * @param {EthereumAddress} communityAddress
 * @param {String} secret password that can be used to join the community without manual verification
 * @param {String} name describes the secret
 */
export async function createSecret(communityAddress, secret, name = 'Untitled Community Secret') {
    const url = `${this.options.restUrl}/communities/${communityAddress}/secrets`
    return authFetch(
        url,
        this.session,
        {
            method: 'POST',
            body: JSON.stringify({
                name,
                secret,
            }),
            headers: {
                'Content-Type': 'application/json',
            },
        },
    )
}

// //////////////////////////////////////////////////////////////////
//          member: JOIN & QUERY COMMUNITY
// //////////////////////////////////////////////////////////////////

/**
 * Send a joinRequest, or get into community instantly with a community secret
 * @param {EthereumAddress} communityAddress to join
 * @param {String} secret (optional) if given, and correct, join the community immediately
 */
export async function joinCommunity(communityAddress, secret) {
    const authKey = this.options.auth && this.options.auth.privateKey
    if (!authKey) {
        throw new Error('joinCommunity: StreamrClient must have auth: privateKey')
    }

    const body = {
        memberAddress: computeAddress(authKey)
    }
    if (secret) { body.secret = secret }

    const url = `${this.options.restUrl}/communities/${communityAddress}/joinRequests`
    return authFetch(
        url,
        this.session,
        {
            method: 'POST',
            body: JSON.stringify(body),
            headers: {
                'Content-Type': 'application/json',
            },
        },
    )
}

/**
 * Await this function when you want to make sure a member is accepted in the community
 * @param {EthereumAddress} communityAddress
 * @param {EthereumAddress} memberAddress (optional, default is StreamrClient's auth: privateKey)
 * @param {Number} pollingIntervalMs (optional, default: 1000) ask server if member is in
<<<<<<< HEAD
 * @param {Number} timeoutMs (optional, default: 60000) give up
 * @return {Promise} resolves when member is in the community (or fails with HTTP error)
 */
export async function hasJoined(communityAddress, memberAddress, pollingIntervalMs, timeoutMs) {
=======
 * @param {Number} retryTimeoutMs (optional, default: 60000) give up
 * @return {Promise} resolves when member is in the community (or fails with HTTP error)
 */
export async function hasJoined(communityAddress, memberAddress, pollingIntervalMs = 1000, retryTimeoutMs = 60000) {
>>>>>>> 2eee887e
    let address = memberAddress
    if (!address) {
        const authKey = this.options.auth && this.options.auth.privateKey
        if (!authKey) {
            throw new Error("StreamrClient wasn't authenticated with privateKey, and memberAddress argument not supplied")
        }
        address = computeAddress(authKey)
    }

    let stats = await get(this, communityAddress, `/members/${address}`)
    const startTime = Date.now()
<<<<<<< HEAD
    while (stats.error && Date.now() < startTime + (timeoutMs || 60000)) {
        debug(`Waiting for member ${address} to be accepted into community ${communityAddress}. Status: ${JSON.stringify(stats)}`)
        await sleep(pollingIntervalMs || 1000) // eslint-disable-line no-await-in-loop
        stats = await get(this, communityAddress, `/members/${address}`) // eslint-disable-line no-await-in-loop
    }
    if (stats.error) {
        throw new Error(`Member failed to join within ${timeoutMs} ms. Status: ${JSON.stringify(stats)}`)
=======
    while (stats.error && Date.now() < startTime + retryTimeoutMs) {
        debug(`Waiting for member ${address} to be accepted into community ${communityAddress}. Status: ${JSON.stringify(stats)}`)
        await sleep(pollingIntervalMs) // eslint-disable-line no-await-in-loop
        stats = await get(this, communityAddress, `/members/${address}`) // eslint-disable-line no-await-in-loop
    }
    if (stats.error) {
        throw new Error(`Member failed to join, retried for ${retryTimeoutMs} ms. Status: ${JSON.stringify(stats)}`)
>>>>>>> 2eee887e
    }
}

/**
 * Get stats of a single community member, including proof
 * @param {EthereumAddress} communityAddress to query
 * @param {EthereumAddress} memberAddress (optional) if not supplied, get the stats of currently logged in StreamrClient (if auth: privateKey)
 */
export async function getMemberStats(communityAddress, memberAddress) {
    let address = memberAddress
    if (!address) {
        const authKey = this.options.auth && this.options.auth.privateKey
        if (!authKey) {
            throw new Error("StreamrClient wasn't authenticated with privateKey, and memberAddress argument not supplied")
        }
        address = computeAddress(authKey)
    }

    return getOrThrow(this, communityAddress, `/members/${address}`)
}

/**
 * @typedef {Object} BalanceResponse
 * @property {BigNumber} total tokens earned less withdrawn previously, what you'd get once Operator commits the earnings to CommunityProduct contract
 * @property {BigNumber} withdrawable number of tokens that you'd get if you withdraw now
 */

/**
 * Calculate the amount of tokens the member would get from a successful withdraw
 * @param communityAddress
 * @param memberAddress
 * @return {Promise<BalanceResponse>} earnings minus withdrawn tokens
 */
export async function getBalance(communityAddress, memberAddress, provider) {
    let address = memberAddress
    if (!address) {
        const authKey = this.options.auth && this.options.auth.privateKey
        if (!authKey) {
            throw new Error("StreamrClient wasn't authenticated with privateKey, and memberAddress argument not supplied")
        }
        address = computeAddress(authKey)
    }

    const stats = await get(this, communityAddress, `/members/${address}`)
    if (stats.error || stats.earnings === '0') {
        return {
            total: BigNumber.ZERO, withdrawable: BigNumber.ZERO
        }
    }
    const earningsBN = new BigNumber(stats.earnings)

    if (stats.withdrawableEarnings === '0') {
        return {
            total: earningsBN, withdrawable: BigNumber.ZERO
        }
    }
    const withdrawableEarningsBN = new BigNumber(stats.withdrawableEarnings)

    const community = new Contract(communityAddress, CommunityProduct.abi, provider || getDefaultProvider())
    const withdrawnBN = await community.withdrawn(address)
    const total = earningsBN.sub(withdrawnBN)
    const withdrawable = withdrawableEarningsBN.sub(withdrawnBN)
    return {
        total, withdrawable
    }
}

// TODO: filter? That JSON blob could be big
export async function getMembers(communityAddress) {
    return getOrThrow(this, communityAddress, '/members')
}

export async function getCommunityStats(communityAddress) {
    return getOrThrow(this, communityAddress, '/stats')
}

// //////////////////////////////////////////////////////////////////
//          member: WITHDRAW EARNINGS
// //////////////////////////////////////////////////////////////////

/**
 * Validate the proof given by the server with the smart contract (ground truth)
 * @param {EthereumAddress} communityAddress to query
 * @param {EthereumAddress} memberAddress to query
 * @param {providers.Provider} provider (optional) e.g. `wallet.provider`, default is `ethers.getDefaultProvider()` (mainnet)
 * @return {Boolean} true if proof is correct
 */
export async function validateProof(communityAddress, options) {
    const wallet = parseWalletFromOptions(this, options)
    const stats = await this.getMemberStats(communityAddress, wallet.address) // throws on connection errors
    if (!stats.withdrawableBlockNumber) {
        throw new Error('No earnings to withdraw.')
    }
    const contract = new Contract(communityAddress, CommunityProduct.abi, wallet)
    return contract.proofIsCorrect(
        stats.withdrawableBlockNumber,
        wallet.address,
        stats.withdrawableEarnings,
        stats.proof,
    )
}

/**
 * Withdraw all your earnings
 * @param {EthereumAddress} communityAddress
 * @param {EthereumOptions} options
 * @returns {Promise<providers.TransactionReceipt>} get receipt once withdraw transaction is confirmed
 */
export async function withdraw(communityAddress, options) {
    const tx = await this.getWithdrawTx(communityAddress, options)
    return tx.wait(options.confirmations || 1)
}

/**
 * Get the tx promise for withdrawing all your earnings
 * @param {EthereumAddress} communityAddress
 * @param {EthereumOptions} options
 * @returns {Promise<providers.TransactionResponse>} await on call .wait to actually send the tx
 */
export async function getWithdrawTx(communityAddress, options) {
    const wallet = parseWalletFromOptions(this, options)
    const stats = await this.getMemberStats(communityAddress, wallet.address) // throws on connection errors
    if (!stats.withdrawableBlockNumber) {
<<<<<<< HEAD
        throw new Error('No earnings to withdraw.')
=======
        throw new Error(`No earnings to withdraw. Server response: ${JSON.stringify(stats)}`)
>>>>>>> 2eee887e
    }
    const contract = new Contract(communityAddress, CommunityProduct.abi, wallet)
    return contract.withdrawAll(stats.withdrawableBlockNumber, stats.withdrawableEarnings, stats.proof)
}

/**
 * Withdraw earnings (pay gas) on behalf of another member
 * @param {EthereumAddress} memberAddress the other member who gets its tokens out of the Community
 * @param {EthereumAddress} communityAddress
 * @param {EthereumOptions} options
 * @returns {Promise<providers.TransactionReceipt>} get receipt once withdraw transaction is confirmed
 */
export async function withdrawFor(memberAddress, communityAddress, options) {
    const tx = await this.getWithdrawTxFor(memberAddress, communityAddress, options)
    return tx.wait(options.confirmations || 1)
}

/**
 * Get the tx promise for withdrawing all earnings on behalf of another member
 * @param {EthereumAddress} communityAddress
 * @param {EthereumOptions} options
 * @returns {Promise<providers.TransactionResponse>} await on call .wait to actually send the tx
 */
export async function getWithdrawTxFor(memberAddress, communityAddress, options) {
    const stats = await this.getMemberStats(communityAddress, memberAddress) // throws on connection errors
    if (!stats.withdrawableBlockNumber) {
<<<<<<< HEAD
        throw new Error('No earnings to withdraw.')
=======
        throw new Error(`No earnings to withdraw. Server response: ${JSON.stringify(stats)}`)
>>>>>>> 2eee887e
    }
    const wallet = parseWalletFromOptions(this, options)
    const contract = new Contract(communityAddress, CommunityProduct.abi, wallet)
    return contract.withdrawAllFor(memberAddress, stats.withdrawableBlockNumber, stats.withdrawableEarnings, stats.proof)
}

/**
 * Withdraw earnings and "donate" them to the given address
 * @param {EthereumAddress} communityAddress
 * @param {EthereumAddress} recipientAddress the other member who gets its tokens out of the Community
 * @param {EthereumOptions} options
 * @returns {Promise<providers.TransactionReceipt>} get receipt once withdraw transaction is confirmed
 */
export async function withdrawTo(recipientAddress, communityAddress, options) {
    const tx = await this.getWithdrawTxTo(recipientAddress, communityAddress, options)
    return tx.wait(options.confirmations || 1)
}

/**
 * Withdraw earnings and "donate" them to the given address
 * @param {EthereumAddress} communityAddress
 * @param {EthereumAddress} recipientAddress the other member who gets its tokens out of the Community
 * @param {EthereumOptions} options
 * @returns {Promise<providers.TransactionResponse>} await on call .wait to actually send the tx
 */
export async function getWithdrawTxTo(recipientAddress, communityAddress, options) {
    const wallet = parseWalletFromOptions(this, options)
    const stats = await this.getMemberStats(communityAddress, wallet.address) // throws on connection errors
    if (!stats.withdrawableBlockNumber) {
<<<<<<< HEAD
        throw new Error('No earnings to withdraw.')
=======
        throw new Error(`No earnings to withdraw. Server response: ${JSON.stringify(stats)}`)
>>>>>>> 2eee887e
    }
    const contract = new Contract(communityAddress, CommunityProduct.abi, wallet)
    return contract.withdrawAllTo(recipientAddress, stats.withdrawableBlockNumber, stats.withdrawableEarnings, stats.proof, options)
}

// //////////////////////////////////////////////////////////////////
//          admin: MANAGE COMMUNITY
// //////////////////////////////////////////////////////////////////

/**
 * Directly poke into joinPartStream, circumventing EE joinRequest tools etc.
 * Obviously requires write access to the stream, so only available to admins
 * TODO: find a way to check that the join/part has gone through and been registered by the server
 */
async function sendToJoinPartStream(client, type, communityAddress, addresses, provider) {
    const contract = new Contract(communityAddress, CommunityProduct.abi, provider || getDefaultProvider())
    const joinPartStreamId = await contract.joinPartStream()
    return client.publish(joinPartStreamId, {
        type, addresses,
    })
}

/**
 * Kick given members from community
 * @param {EthereumAddress} communityAddress to manage
 * @param {List<EthereumAddress>} memberAddressList to kick
 * @param {providers.Provider} provider (optional) default is mainnet
 */
export async function kick(communityAddress, memberAddressList, provider) {
    return sendToJoinPartStream(this, 'part', communityAddress, memberAddressList, provider)
}

/**
 * Add given Ethereum addresses as community members
 * @param {EthereumAddress} communityAddress to manage
 * @param {List<EthereumAddress>} memberAddressList to kick
 * @param {providers.Provider} provider (optional) default is mainnet
 */
export async function addMembers(communityAddress, memberAddressList, provider) {
    return sendToJoinPartStream(this, 'join', communityAddress, memberAddressList, provider)
}<|MERGE_RESOLUTION|>--- conflicted
+++ resolved
@@ -35,11 +35,7 @@
     try {
         return getAddress(address)
     } catch (e) {
-<<<<<<< HEAD
-        throw new Error(`${variableDescription || 'Error'}: Bad Ethereum address ${address}`)
-=======
         throw new Error(`${variableDescription || 'Error'}: Bad Ethereum address ${address}. Original error: ${e.stack}.`)
->>>>>>> 2eee887e
     }
 }
 
@@ -123,20 +119,6 @@
  */
 export async function deployCommunity(options) {
     const wallet = parseWalletFromOptions(this, options)
-<<<<<<< HEAD
-
-    const blockFreezePeriodSeconds = options.blockFreezePeriodSeconds || 0
-    const adminFee = options.adminFee || 0
-    const tokenAddress = options.tokenAddress || this.options.tokenAddress
-    const streamrNodeAddress = options.streamrNodeAddress || this.options.streamrNodeAddress
-    const streamrOperatorAddress = options.streamrOperatorAddress || this.options.streamrOperatorAddress
-    // const {blockFreezePeriodSeconds, adminFeeFraction, tokenAddress, streamrNodeAddress, operatorAddress} = {
-    //     blockFreezePeriodSeconds: 0,
-    //     adminFee: 0,
-    //     ...this.options,
-    //     ...options,
-    // }
-=======
     const {
         blockFreezePeriodSeconds = 0,
         adminFee = 0,
@@ -144,7 +126,6 @@
         streamrNodeAddress = this.options.streamrNodeAddress,
         streamrOperatorAddress = this.options.streamrOperatorAddress
     } = options
->>>>>>> 2eee887e
 
     await throwIfNotContract(wallet.provider, tokenAddress, 'options.tokenAddress')
     await throwIfBadAddress(streamrNodeAddress, 'options.streamrNodeAddress')
@@ -177,22 +158,6 @@
  * Await this function when you want to make sure a community is deployed and ready to use
  * @param {EthereumAddress} address of the community
  * @param {Number} pollingIntervalMs (optional, default: 1000) ask server if community is ready
-<<<<<<< HEAD
- * @param {Number} timeoutMs (optional, default: 60000) give up
- * @return {Promise} resolves when community server is ready to operate the community (or fails with HTTP error)
- */
-export async function communityIsReady(address, pollingIntervalMs, timeoutMs) {
-    let stats = await get(this, address, '/stats')
-    const timeout = timeoutMs || 60000
-    const startTime = Date.now()
-    while (stats.error && Date.now() < startTime + timeout) {
-        debug(`Waiting for community ${address} to start. Status: ${JSON.stringify(stats)}`)
-        await sleep(pollingIntervalMs || 1000) // eslint-disable-line no-await-in-loop
-        stats = await get(this, address, '/stats') // eslint-disable-line no-await-in-loop
-    }
-    if (stats.error) {
-        throw new Error(`Community failed to start within ${timeout} ms. Status: ${JSON.stringify(stats)}`)
-=======
  * @param {Number} retryTimeoutMs (optional, default: 60000) give up sending more retries
  * @return {Promise} resolves when community server is ready to operate the community (or fails with HTTP error)
  */
@@ -206,7 +171,6 @@
     }
     if (stats.error) {
         throw new Error(`Community failed to start, retried for ${retryTimeoutMs} ms. Status: ${JSON.stringify(stats)}`)
->>>>>>> 2eee887e
     }
 }
 
@@ -273,17 +237,10 @@
  * @param {EthereumAddress} communityAddress
  * @param {EthereumAddress} memberAddress (optional, default is StreamrClient's auth: privateKey)
  * @param {Number} pollingIntervalMs (optional, default: 1000) ask server if member is in
-<<<<<<< HEAD
- * @param {Number} timeoutMs (optional, default: 60000) give up
- * @return {Promise} resolves when member is in the community (or fails with HTTP error)
- */
-export async function hasJoined(communityAddress, memberAddress, pollingIntervalMs, timeoutMs) {
-=======
  * @param {Number} retryTimeoutMs (optional, default: 60000) give up
  * @return {Promise} resolves when member is in the community (or fails with HTTP error)
  */
 export async function hasJoined(communityAddress, memberAddress, pollingIntervalMs = 1000, retryTimeoutMs = 60000) {
->>>>>>> 2eee887e
     let address = memberAddress
     if (!address) {
         const authKey = this.options.auth && this.options.auth.privateKey
@@ -295,15 +252,6 @@
 
     let stats = await get(this, communityAddress, `/members/${address}`)
     const startTime = Date.now()
-<<<<<<< HEAD
-    while (stats.error && Date.now() < startTime + (timeoutMs || 60000)) {
-        debug(`Waiting for member ${address} to be accepted into community ${communityAddress}. Status: ${JSON.stringify(stats)}`)
-        await sleep(pollingIntervalMs || 1000) // eslint-disable-line no-await-in-loop
-        stats = await get(this, communityAddress, `/members/${address}`) // eslint-disable-line no-await-in-loop
-    }
-    if (stats.error) {
-        throw new Error(`Member failed to join within ${timeoutMs} ms. Status: ${JSON.stringify(stats)}`)
-=======
     while (stats.error && Date.now() < startTime + retryTimeoutMs) {
         debug(`Waiting for member ${address} to be accepted into community ${communityAddress}. Status: ${JSON.stringify(stats)}`)
         await sleep(pollingIntervalMs) // eslint-disable-line no-await-in-loop
@@ -311,7 +259,6 @@
     }
     if (stats.error) {
         throw new Error(`Member failed to join, retried for ${retryTimeoutMs} ms. Status: ${JSON.stringify(stats)}`)
->>>>>>> 2eee887e
     }
 }
 
@@ -435,11 +382,7 @@
     const wallet = parseWalletFromOptions(this, options)
     const stats = await this.getMemberStats(communityAddress, wallet.address) // throws on connection errors
     if (!stats.withdrawableBlockNumber) {
-<<<<<<< HEAD
-        throw new Error('No earnings to withdraw.')
-=======
         throw new Error(`No earnings to withdraw. Server response: ${JSON.stringify(stats)}`)
->>>>>>> 2eee887e
     }
     const contract = new Contract(communityAddress, CommunityProduct.abi, wallet)
     return contract.withdrawAll(stats.withdrawableBlockNumber, stats.withdrawableEarnings, stats.proof)
@@ -466,11 +409,7 @@
 export async function getWithdrawTxFor(memberAddress, communityAddress, options) {
     const stats = await this.getMemberStats(communityAddress, memberAddress) // throws on connection errors
     if (!stats.withdrawableBlockNumber) {
-<<<<<<< HEAD
-        throw new Error('No earnings to withdraw.')
-=======
         throw new Error(`No earnings to withdraw. Server response: ${JSON.stringify(stats)}`)
->>>>>>> 2eee887e
     }
     const wallet = parseWalletFromOptions(this, options)
     const contract = new Contract(communityAddress, CommunityProduct.abi, wallet)
@@ -500,11 +439,7 @@
     const wallet = parseWalletFromOptions(this, options)
     const stats = await this.getMemberStats(communityAddress, wallet.address) // throws on connection errors
     if (!stats.withdrawableBlockNumber) {
-<<<<<<< HEAD
-        throw new Error('No earnings to withdraw.')
-=======
         throw new Error(`No earnings to withdraw. Server response: ${JSON.stringify(stats)}`)
->>>>>>> 2eee887e
     }
     const contract = new Contract(communityAddress, CommunityProduct.abi, wallet)
     return contract.withdrawAllTo(recipientAddress, stats.withdrawableBlockNumber, stats.withdrawableEarnings, stats.proof, options)
