--- conflicted
+++ resolved
@@ -9,15 +9,12 @@
     UnsubscribeResponse,
     PublishRequest,
     StreamMessage,
-    StreamAndPartition,
     BroadcastMessage,
     UnicastMessage,
     ResendRequest,
-    ResendResponseMessage,
     ResendResponseResending,
     ResendResponseResent,
     ResendResponseNoResend,
-    ErrorMessage,
     ErrorResponse,
     Errors,
 } from 'streamr-client-protocol'
@@ -25,12 +22,7 @@
 import StreamrClient from '../../src'
 import Connection from '../../src/Connection'
 import Subscription from '../../src/Subscription'
-<<<<<<< HEAD
 import FailedToPublishError from '../../src/errors/FailedToPublishError'
-import InvalidJsonError from '../../src/errors/InvalidJsonError'
-=======
-import FailedToProduceError from '../../src/errors/FailedToProduceError'
->>>>>>> fb8c37b5
 
 const mockDebug = debug('mock')
 
@@ -814,20 +806,10 @@
 
             it('returns and resolves a promise', () => {
                 client.options.autoConnect = true
-<<<<<<< HEAD
-                client.connection.expect({
-                    type: 'publish',
-                    stream: 'stream1',
-                    authKey: null,
-                    msg: '{"foo":"bar"}',
-                })
-                const promise = client.publish('stream1', pubMsg)
-=======
                 connection.expect(new PublishRequest('stream1', undefined, undefined, {
                     foo: 'bar',
                 }))
-                const promise = client.produceToStream('stream1', pubMsg)
->>>>>>> fb8c37b5
+                const promise = client.publish('stream1', pubMsg)
                 assert(promise instanceof Promise)
                 return promise
             })
