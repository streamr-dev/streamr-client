--- conflicted
+++ resolved
@@ -248,12 +248,6 @@
                     resend_all: true,
                 }))
                 connection.emitMessage(new SubscribeResponse(sub.streamId))
-<<<<<<< HEAD
-                setTimeout(() => {
-                    done()
-                }, 1000)
-=======
->>>>>>> 7aba3adf
             })
 
             it('emits multiple resend requests as per multiple subscriptions', () => {
@@ -284,15 +278,10 @@
                 await client.connect()
                 sub = setupSubscription('stream1')
 
-<<<<<<< HEAD
                 sub.on('subscribed', () => {
                     connection.expect(new UnsubscribeRequest(sub.streamId))
                     client.unsubscribe(sub)
                 })
-=======
-                connection.expect(new UnsubscribeRequest(sub.streamId))
-                client.unsubscribe(sub)
->>>>>>> 7aba3adf
             })
 
             it('removes the subscription', () => {
