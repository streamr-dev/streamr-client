import assert from 'assert'
import EventEmitter from 'eventemitter3'
import sinon from 'sinon'
import debug from 'debug'
import {
    SubscribeRequest,
    SubscribeResponse,
    UnsubscribeRequest,
    UnsubscribeResponse,
    PublishRequest,
    StreamMessage,
    BroadcastMessage,
    UnicastMessage,
    ResendRequest,
    ResendResponseResending,
    ResendResponseResent,
    ResendResponseNoResend,
    ErrorResponse,
    Errors,
} from 'streamr-client-protocol'

import StreamrClient from '../../src'
import Connection from '../../src/Connection'
import Subscription from '../../src/Subscription'
<<<<<<< HEAD
import FailedToProduceError from '../../src/errors/FailedToProduceError'
import SubscribedStream from '../../src/SubscribedStream'
=======
import FailedToPublishError from '../../src/errors/FailedToPublishError'
>>>>>>> 2b21bd54

const mockDebug = debug('mock')

describe('StreamrClient', () => {
    let client
    let connection
    let asyncs = []

    function async(func) {
        const me = setTimeout(() => {
            assert.equal(me, asyncs[0])
            asyncs.shift()
            func()
        }, 0)
        asyncs.push(me)
    }

    function clearAsync() {
        asyncs.forEach((it) => {
            clearTimeout(it)
        })
        asyncs = []
    }

    function setupSubscription(streamId, emitSubscribed = true, subscribeOptions = {}, handler = sinon.stub()) {
        assert(client.isConnected(), 'setupSubscription: Client is not connected!')
        connection.expect(new SubscribeRequest(streamId))
        const sub = client.subscribe({
            stream: streamId,
            ...subscribeOptions,
        }, handler)

        if (emitSubscribed) {
            connection.emitMessage(new SubscribeResponse(sub.streamId))
        }
        return sub
    }

    function msg(streamId = 'stream1', offset = 0, content = {}, subId) {
        if (subId !== undefined) {
            return new UnicastMessage(new StreamMessage(streamId, 0, Date.now(), 0, offset, null, StreamMessage.CONTENT_TYPES.JSON, content), subId)
        }

        return new BroadcastMessage(new StreamMessage(streamId, 0, Date.now(), 0, offset, null, StreamMessage.CONTENT_TYPES.JSON, content))
    }

    function createConnectionMock() {
        const c = new EventEmitter()

        c.expectedMessagesToSend = []

        c.connect = () => new Promise((resolve) => {
            mockDebug('Connection mock: connecting')
            c.state = Connection.State.CONNECTING
            async(() => {
                mockDebug('Connection mock: connected')
                c.state = Connection.State.CONNECTED
                c.emit('connected')
                resolve()
            })
        })

        c.disconnect = () => new Promise((resolve) => {
            mockDebug('Connection mock: disconnecting')
            c.state = Connection.State.DISCONNECTING
            async(() => {
                mockDebug('Connection mock: disconnected')
                c.state = Connection.State.DISCONNECTED
                c.emit('disconnected')
                resolve()
            })
        })

        c.send = (msgToSend) => {
            const next = c.expectedMessagesToSend.shift()
            assert.deepEqual(
                msgToSend, next,
                `Sending unexpected message: ${JSON.stringify(msgToSend)}
                Expected: ${JSON.stringify(next)}
                Queue: ${JSON.stringify(c.expectedMessagesToSend)}`,
            )
        }

        c.emitMessage = (payload) => {
            c.emit(payload.constructor.getMessageName(), payload)
        }

        c.expect = (msgToExpect) => {
            c.expectedMessagesToSend.push(msgToExpect)
        }

        c.checkSentMessages = () => {
            assert.equal(c.expectedMessagesToSend.length, 0, `Expected messages not sent: ${JSON.stringify(c.expectedMessagesToSend)}`)
        }

        return c
    }

    beforeEach(() => {
        clearAsync()
        connection = createConnectionMock()
        client = new StreamrClient({
            autoConnect: false,
            autoDisconnect: false,
        }, connection)
    })

    afterEach(() => {
        connection.checkSentMessages()
    })

    describe('Connection event handling', () => {
        describe('connected', () => {
            it('should emit an event on client', (done) => {
                client.on('connected', done)
                client.connect()
            })

            it('should not send anything if not subscribed to anything', (done) => {
                client.connect()
                connection.on('connected', done)
            })

            it('should send pending subscribes', (done) => {
                client.subscribe('stream1', () => {})

                connection.expect(new SubscribeRequest('stream1'))

                client.connect()
                connection.on('connected', done)
            })

            it('should send pending subscribes when disconnected and then reconnected', async () => {
                // On connect
                connection.expect(new SubscribeRequest('stream1'))
                // On reconnect
                connection.expect(new SubscribeRequest('stream1'))

                client.subscribe('stream1', () => {})
                await client.connect()
                await connection.disconnect()
                return client.connect()
            })

            it('should not subscribe to unsubscribed streams on reconnect', (done) => {
                // On connect
                connection.expect(new SubscribeRequest('stream1'))
                // On unsubscribe
                connection.expect(new UnsubscribeRequest('stream1'))

                const sub = client.subscribe('stream1', () => {})
                client.connect().then(() => {
                    connection.emitMessage(new SubscribeResponse(sub.streamId))
                    client.unsubscribe(sub)
                    sub.on('unsubscribed', async () => {
                        await client.disconnect()
                        await client.connect()
                        done()
                    })
                    client.connection.emitMessage(new UnsubscribeResponse(sub.streamId))
                })
            })

            it('should request resend according to sub.getEffectiveResendOptions()', () => {
                const sub = client.subscribe({
                    stream: 'stream1',
                    resend_all: true,
                }, () => {})

                connection.expect(new SubscribeRequest(sub.streamId))

                connection.on('connected', () => {
                    sub.getEffectiveResendOptions = () => ({
                        resend_last: 1,
                    })
                    connection.expect(new ResendRequest(sub.streamId, sub.streamPartition, sub.id, {
                        resend_last: 1,
                    }))
                    connection.emitMessage(new SubscribeResponse(sub.streamId))
                })
                return client.connect()
            })
        })

        describe('disconnected', () => {
            beforeEach(() => client.connect())

            it('emits event on client', (done) => {
                client.on('disconnected', done)
                connection.emit('disconnected')
            })

            it('does not remove subscriptions', () => {
                const sub = setupSubscription('stream1')
                connection.emit('disconnected')
                assert.deepEqual(client.getSubscriptions(sub.streamId), [sub])
            })

            it('sets subscription state to unsubscribed', () => {
                const sub = setupSubscription('stream1')
                connection.emit('disconnected')
                assert.equal(sub.getState(), Subscription.State.unsubscribed)
            })
        })

        describe('SubscribeResponse', () => {
            beforeEach(() => client.connect())

            it('marks Subscriptions as subscribed', () => {
                const sub = setupSubscription('stream1')
                assert.equal(sub.getState(), Subscription.State.subscribed)
            })

            it('emits a resend request if resend options were given', (done) => {
                const sub = setupSubscription('stream1', false, {
                    resend_all: true,
                })
                connection.expect(new ResendRequest(sub.streamId, sub.streamPartition, sub.id, {
                    resend_all: true,
                }))
                connection.emitMessage(new SubscribeResponse(sub.streamId))
                setTimeout(() => {
                    done()
                }, 1000)
            })

            it('emits multiple resend requests as per multiple subscriptions', () => {
                connection.expect(new SubscribeRequest('stream1'))

                const sub1 = client.subscribe({
                    stream: 'stream1', resend_all: true,
                }, () => {})
                const sub2 = client.subscribe({
                    stream: 'stream1', resend_last: 1,
                }, () => {})

                connection.expect(new ResendRequest(sub1.streamId, sub1.streamPartition, sub1.id, {
                    resend_all: true,
                }))
                connection.expect(new ResendRequest(sub2.streamId, sub2.streamPartition, sub2.id, {
                    resend_last: 1,
                }))

                connection.emitMessage(new SubscribeResponse(sub1.streamId))
            })
        })

        describe('UnsubscribeResponse', () => {
            // Before each test, client is connected, subscribed, and unsubscribe() is called
            let sub
            beforeEach(async () => {
                await client.connect()
                sub = setupSubscription('stream1')

                sub.on('subscribed', () => {
                    connection.expect(new UnsubscribeRequest(sub.streamId))
                    client.unsubscribe(sub)
                })
            })

            it('removes the subscription', () => {
                connection.emitMessage(new UnsubscribeResponse(sub.streamId))
                assert.deepEqual(client.getSubscriptions(sub.streamId), [])
            })

            it('sets Subscription state to unsubscribed', () => {
                connection.emitMessage(new UnsubscribeResponse(sub.streamId))
                assert.equal(sub.getState(), Subscription.State.unsubscribed)
            })

            describe('automatic disconnection after last unsubscribe', () => {
                describe('options.autoDisconnect == true', () => {
                    beforeEach(() => {
                        client.options.autoDisconnect = true
                    })

                    it('calls connection.disconnect() when no longer subscribed to any streams', (done) => {
                        connection.disconnect = done
                        connection.emitMessage(new UnsubscribeResponse(sub.streamId))
                    })
                })

                describe('options.autoDisconnect == false', () => {
                    beforeEach(() => {
                        client.options.autoDisconnect = false
                    })

                    it('should not disconnect if autoDisconnect is set to false', () => {
                        connection.disconnect = sinon.stub().throws('Should not call disconnect!')
                        connection.emitMessage(new UnsubscribeResponse(sub.streamId))
                    })
                })
            })
        })

        describe('BroadcastMessage', () => {
            beforeEach(() => client.connect())

            it('should call the message handler of each subscription', () => {
                connection.expect(new SubscribeRequest('stream1'))

                const counter = sinon.stub()

                client.subscribe({
                    stream: 'stream1',
                }, counter)
                client.subscribe({
                    stream: 'stream1',
                }, counter)

                connection.emitMessage(new SubscribeResponse('stream1'))
                connection.emitMessage(msg())

                assert.equal(counter.callCount, 2)
            })

            it('should not crash if messages are received for unknown streams', () => {
                setupSubscription('stream1', true, {}, sinon.stub().throws())
                connection.emitMessage(msg('unexpected-stream'))
            })

            it('does not mutate messages', (done) => {
                const sentMsg = {
                    foo: 'bar',
                }

                const sub = setupSubscription('stream1', true, {}, (receivedMsg) => {
                    assert.deepEqual(sentMsg, receivedMsg)
                    done()
                })

                connection.emitMessage(msg(sub.streamId, 0, sentMsg))
            })
        })

        describe('UnicastMessage', () => {
            beforeEach(() => client.connect())

            it('should call the message handler of specified Subscription', (done) => {
                connection.expect(new SubscribeRequest('stream1'))

                // this sub's handler must not be called
                client.subscribe({
                    stream: 'stream1',
                }, sinon.stub().throws())

                // this sub's handler must be called
                const sub2 = client.subscribe({
                    stream: 'stream1',
                }, () => {
                    done()
                })

                connection.emitMessage(new SubscribeResponse(sub2.streamId))
                connection.emitMessage(msg(sub2.streamId, 0, {}, sub2.id), sub2.id)
            })

            it('ignores messages for unknown Subscriptions', () => {
                const sub = setupSubscription('stream1', true, {}, sinon.stub().throws())
                connection.emitMessage(msg(sub.streamId, 0, {}, 'unknown subId'), 'unknown subId')
            })

            it('does not mutate messages', (done) => {
                const sentMsg = {
                    foo: 'bar',
                }

                const sub = setupSubscription('stream1', true, {}, (receivedMsg) => {
                    assert.deepEqual(sentMsg, receivedMsg)
                    done()
                })

                connection.emitMessage(msg(sub.streamId, 1, sentMsg, sub.id), sub.id)
            })
        })

        describe('ResendResponseResending', () => {
            beforeEach(() => client.connect())

            it('emits event on associated subscription', (done) => {
                const sub = setupSubscription('stream1')
                const resendResponse = new ResendResponseResending(sub.streamId, sub.streamPartition, sub.id)
                sub.on('resending', (event) => {
                    assert.deepEqual(event, resendResponse.payload)
                    done()
                })
                connection.emitMessage(resendResponse)
            })
            it('ignores messages for unknown subscriptions', () => {
                const sub = setupSubscription('stream1')
                const resendResponse = new ResendResponseResending(sub.streamId, sub.streamPartition, 'unknown subid')
                sub.on('resending', sinon.stub().throws())
                connection.emitMessage(resendResponse)
            })
        })

        describe('ResendResponseNoResend', () => {
            beforeEach(() => client.connect())

            it('emits event on associated subscription', (done) => {
                const sub = setupSubscription('stream1')
                const resendResponse = new ResendResponseNoResend(sub.streamId, sub.streamPartition, sub.id)
                sub.on('no_resend', (event) => {
                    assert.deepEqual(event, resendResponse.payload)
                    done()
                })
                connection.emitMessage(resendResponse)
            })
            it('ignores messages for unknown subscriptions', () => {
                const sub = setupSubscription('stream1')
                const resendResponse = new ResendResponseNoResend(sub.streamId, sub.streamPartition, 'unknown subid')
                sub.on('no_resend', sinon.stub().throws())
                connection.emitMessage(resendResponse)
            })
        })

        describe('ResendResponseResent', () => {
            beforeEach(() => client.connect())

            it('emits event on associated subscription', (done) => {
                const sub = setupSubscription('stream1')
                const resendResponse = new ResendResponseResent(sub.streamId, sub.streamPartition, sub.id)
                sub.on('resent', (event) => {
                    assert.deepEqual(event, resendResponse.payload)
                    done()
                })
                connection.emitMessage(resendResponse)
            })
            it('ignores messages for unknown subscriptions', () => {
                const sub = setupSubscription('stream1')
                const resendResponse = new ResendResponseResent(sub.streamId, sub.streamPartition, 'unknown subid')
                sub.on('resent', sinon.stub().throws())
                connection.emitMessage(resendResponse)
            })
        })

        describe('ErrorResponse', () => {
            beforeEach(() => client.connect())

            it('emits an error event on client', (done) => {
                setupSubscription('stream1')
                const errorResponse = new ErrorResponse('Test error')

                client.on('error', (err) => {
                    assert.equal(err.message, errorResponse.payload.error)
                    done()
                })
                connection.emitMessage(errorResponse)
            })
        })

        describe('error', () => {
            beforeEach(() => client.connect())

            it('reports InvalidJsonErrors to subscriptions', (done) => {
                const sub = setupSubscription('stream1')
                const jsonError = new Errors.InvalidJsonError(sub.streamId)

                sub.handleError = (err) => {
                    assert.equal(err, jsonError)
                    done()
                }
                connection.emit('error', jsonError)
            })

            it('emits other errors as error events on client', (done) => {
                setupSubscription('stream1')
                const testError = new Error('This is a test error message, ignore')

                client.on('error', (err) => {
                    assert.equal(err, testError)
                    done()
                })
                connection.emit('error', testError)
            })
        })
    })

    describe('connect()', () => {
        it('should return a promise which resolves when connected', () => {
            const result = client.connect()
            assert(result instanceof Promise)
            return result
        })

        it('should call connection.connect()', () => {
            connection.connect = sinon.stub().resolves()
            client.connect()
            assert(connection.connect.calledOnce)
        })

        it('should reject promise while connecting', (done) => {
            connection.state = Connection.State.CONNECTING
            client.connect().catch(() => done())
        })

        it('should reject promise when connected', (done) => {
            connection.state = Connection.State.CONNECTED
            client.connect().catch(() => done())
        })
    })

    describe('subscribe()', () => {
        it('should call client.connect() if autoConnect is set to true', (done) => {
            client.options.autoConnect = true
            client.on('connected', done)

            connection.expect(new SubscribeRequest('stream1'))
            client.subscribe('stream1', () => {})
        })

        describe('when connected', () => {
            beforeEach(() => client.connect())

            it('throws an error if no options are given', () => {
                assert.throws(() => {
                    client.subscribe(undefined, () => {})
                })
            })

            it('throws an error if options is wrong type', () => {
                assert.throws(() => {
                    client.subscribe(['streamId'], () => {})
                })
            })

            it('throws an error if no callback is given', () => {
                assert.throws(() => {
                    client.subscribe('stream1')
                })
            })

            it('sends a subscribe request', () => {
                connection.expect(new SubscribeRequest('stream1', undefined, 'auth'))

                client.subscribe({
                    stream: 'stream1', apiKey: 'auth',
                }, () => {})
            })

            it('accepts stream id as first argument instead of object', () => {
                connection.expect(new SubscribeRequest('stream1'))

                client.subscribe('stream1', () => {})
            })

            it('sends only one subscribe request to server even if there are multiple subscriptions for same stream', () => {
                connection.expect(new SubscribeRequest('stream1'))
                client.subscribe('stream1', () => {})
                client.subscribe('stream1', () => {})
            })

            it('sets subscribed state on subsequent subscriptions without further subscribe requests', (done) => {
                connection.expect(new SubscribeRequest('stream1'))
                const sub = client.subscribe('stream1', () => {})
                connection.emitMessage(new SubscribeResponse(sub.streamId))

                const sub2 = client.subscribe(sub.streamId, () => {})
                sub2.on('subscribed', () => {
                    assert.equal(sub2.getState(), Subscription.State.subscribed)
                    done()
                })
            })

            it('should add a new SubscribedStream', () => {
                const streamId = 'streamId'
                connection.expect(new SubscribeRequest(streamId))
                client.subscribe(streamId, () => {})
                const stream = client.subscribedStreams.streamId
                assert(stream instanceof SubscribedStream)
            })

            describe('with resend options', () => {
                it('supports resend_all', () => {
                    const sub = setupSubscription('stream1', false, {
                        resend_all: true,
                    })
                    connection.expect(new ResendRequest(sub.streamId, sub.streamPartition, sub.id, {
                        resend_all: true,
                    }))
                    connection.emitMessage(new SubscribeResponse(sub.streamId))
                })

                it('supports resend_from', () => {
                    const sub = setupSubscription('stream1', false, {
                        resend_from: 5,
                    })
                    connection.expect(new ResendRequest(sub.streamId, sub.streamPartition, sub.id, {
                        resend_from: 5,
                    }))
                    connection.emitMessage(new SubscribeResponse(sub.streamId))
                })

                it('supports resend_last', () => {
                    const sub = setupSubscription('stream1', false, {
                        resend_last: 5,
                    })
                    connection.expect(new ResendRequest(sub.streamId, sub.streamPartition, sub.id, {
                        resend_last: 5,
                    }))
                    connection.emitMessage(new SubscribeResponse(sub.streamId))
                })

                it('supports resend_from_time', () => {
                    const time = Date.now()
                    const sub = setupSubscription('stream1', false, {
                        resend_from_time: time,
                    })
                    connection.expect(new ResendRequest(sub.streamId, sub.streamPartition, sub.id, {
                        resend_from_time: time,
                    }))
                    connection.emitMessage(new SubscribeResponse(sub.streamId))
                })

                it('supports resend_from_time given as a Date object', () => {
                    const time = new Date()
                    const sub = setupSubscription('stream1', false, {
                        resend_from_time: time,
                    })
                    connection.expect(new ResendRequest(sub.streamId, sub.streamPartition, sub.id, {
                        resend_from_time: time.getTime(),
                    }))
                    connection.emitMessage(new SubscribeResponse(sub.streamId))
                })

                it('throws if resend_from_time is invalid', () => {
                    assert.throws(() => {
                        client.subscribe({
                            stream: 'stream1',
                            resend_from_time: 'invalid',
                        }, () => {})
                    })
                })

                it('throws if multiple resend options are given', () => {
                    assert.throws(() => {
                        client.subscribe({
                            stream: 'stream1', apiKey: 'auth', resend_all: true, resend_last: 5,
                        }, () => {})
                    })
                })
            })

            describe('Subscription event handling', () => {
                describe('gap', () => {
                    it('sends resend request', () => {
                        const sub = setupSubscription('stream1')
                        connection.expect(new ResendRequest(sub.streamId, sub.streamPartition, sub.id, {
                            resend_from: 1,
                            resend_to: 5,
                        }))

                        sub.emit('gap', 1, 5)
                    })

                    it('does not send another resend request while resend is in progress', () => {
                        const sub = setupSubscription('stream1')
                        connection.expect(new ResendRequest(sub.streamId, sub.streamPartition, sub.id, {
                            resend_from: 1,
                            resend_to: 5,
                        }))

                        sub.emit('gap', 1, 5)
                        sub.emit('gap', 1, 10)
                    })
                })

                describe('done', () => {
                    it('unsubscribes', (done) => {
                        const sub = setupSubscription('stream1')

                        client.unsubscribe = (unsub) => {
                            assert.equal(sub, unsub)
                            done()
                        }
                        sub.emit('done')
                    })
                })
            })
        })
    })

    describe('unsubscribe()', () => {
        // Before each, client is connected and subscribed
        let sub
        beforeEach(async () => {
            await client.connect()
            sub = setupSubscription('stream1', true, {}, sinon.stub().throws())
        })

        it('sends an unsubscribe request', () => {
            connection.expect(new UnsubscribeRequest(sub.streamId))
            client.unsubscribe(sub)
        })

        it('does not send unsubscribe request if there are other subs remaining for the stream', () => {
            client.subscribe({
                stream: sub.streamId,
            }, () => {})

            client.unsubscribe(sub)
        })

        it('sends unsubscribe request when the last subscription is unsubscribed', (done) => {
            const sub2 = client.subscribe({
                stream: sub.streamId,
            }, () => {})

            sub2.once('subscribed', () => {
                client.unsubscribe(sub)

                connection.expect(new UnsubscribeRequest(sub.streamId))
                client.unsubscribe(sub2)
                done()
            })
        })

        it('does not send an unsubscribe request again if unsubscribe is called multiple times', () => {
            connection.expect(new UnsubscribeRequest(sub.streamId))

            client.unsubscribe(sub)
            client.unsubscribe(sub)
        })

        it('does not send another unsubscribed event if the same Subscription is already unsubscribed', () => {
            connection.expect(new UnsubscribeRequest(sub.streamId))
            const handler = sinon.stub()

            sub.on('unsubscribed', handler)
            client.unsubscribe(sub)
            connection.emitMessage(new UnsubscribeResponse(sub.streamId))
            assert.equal(sub.getState(), Subscription.State.unsubscribed)

            client.unsubscribe(sub)
            assert.equal(handler.callCount, 1)
        })

        it('throws if no Subscription is given', () => {
            assert.throws(() => {
                client.unsubscribe()
            })
        })

        it('throws if Subscription is of wrong type', () => {
            assert.throws(() => {
                client.unsubscribe(sub.streamId)
            })
        })

        it('should remove the SubscribedStream', (done) => {
            client.subscribedStreams[sub.streamId] = new SubscribedStream(client, sub.streamId)
            connection.expect(new UnsubscribeRequest(sub.streamId))
            client.unsubscribe(sub)
            sub.on('unsubscribed', () => {
                assert.strictEqual(client.subscribedStreams[sub.streamId], undefined)
                done()
            })
            client.connection.emitMessage(new UnsubscribeResponse(sub.streamId))
        })
    })

    describe('disconnect()', () => {
        beforeEach(() => client.connect())

        it('calls connection.disconnect()', (done) => {
            connection.disconnect = done
            client.disconnect()
        })

        it('resets subscriptions', async () => {
            const sub = setupSubscription('stream1')
            await client.disconnect()
            assert.deepEqual(client.getSubscriptions(sub.streamId), [])
        })
    })

    describe('pause()', () => {
        beforeEach(() => client.connect())

        it('calls connection.disconnect()', (done) => {
            connection.disconnect = done
            client.pause()
        })

        it('does not reset subscriptions', async () => {
            const sub = setupSubscription('stream1')
            await client.pause()
            assert.deepEqual(client.getSubscriptions(sub.streamId), [sub])
        })
    })

    describe('publish', () => {
        const pubMsg = {
            foo: 'bar',
        }
        const ts = Date.now()

        describe('when connected', () => {
            beforeEach(() => client.connect())

            it('returns and resolves a promise', () => {
                client.options.autoConnect = true
                connection.expect(new PublishRequest('stream1', undefined, undefined, {
                    foo: 'bar',
<<<<<<< HEAD
                }, ts))
                const promise = client.produceToStream('stream1', pubMsg, ts)
=======
                }))
                const promise = client.publish('stream1', pubMsg)
>>>>>>> 2b21bd54
                assert(promise instanceof Promise)
                return promise
            })
        })

        describe('when not connected', () => {
            it('queues messages and sends them once connected', (done) => {
                client.options.autoConnect = true

                // Produce 10 messages
                for (let i = 0; i < 10; i++) {
                    connection.expect(new PublishRequest('stream1', undefined, undefined, pubMsg, ts))
                    // Messages will be queued until connected
<<<<<<< HEAD
                    client.produceToStream('stream1', pubMsg, ts)
=======
                    client.publish('stream1', pubMsg)
>>>>>>> 2b21bd54
                }

                connection.on('connected', done)
            })

            it('rejects the promise if autoConnect is false and the client is not connected', (done) => {
                client.options.autoConnect = false
                assert.equal(client.isConnected(), false)
                client.publish('stream1', pubMsg).catch((err) => {
                    assert(err instanceof FailedToPublishError)
                    done()
                })
            })
        })
    })

    describe('Fields set', () => {
        it('sets auth.apiKey from authKey', () => {
            const c = new StreamrClient({
                authKey: 'authKey',
            })
            assert(c.options.auth.apiKey)
        })
        it('sets auth.apiKey from apiKey', () => {
            const c = new StreamrClient({
                apiKey: 'apiKey',
            })
            assert(c.options.auth.apiKey)
        })
<<<<<<< HEAD
        it('sets private key with 0x prefix', () => {
            const c = new StreamrClient({
                auth: {
                    privateKey: '12345564d427a3311b6536bbcff9390d69395b06ed6c486954e971d960fe8709',
                },
            })
            assert(c.options.auth.privateKey.startsWith('0x'))
=======
        it('sets unauthenticated', () => {
            const c = new StreamrClient()
            assert(c.session.options.unauthenticated)
>>>>>>> 2b21bd54
        })
    })
})<|MERGE_RESOLUTION|>--- conflicted
+++ resolved
@@ -22,12 +22,8 @@
 import StreamrClient from '../../src'
 import Connection from '../../src/Connection'
 import Subscription from '../../src/Subscription'
-<<<<<<< HEAD
 import FailedToProduceError from '../../src/errors/FailedToProduceError'
 import SubscribedStream from '../../src/SubscribedStream'
-=======
-import FailedToPublishError from '../../src/errors/FailedToPublishError'
->>>>>>> 2b21bd54
 
 const mockDebug = debug('mock')
 
@@ -832,13 +828,8 @@
                 client.options.autoConnect = true
                 connection.expect(new PublishRequest('stream1', undefined, undefined, {
                     foo: 'bar',
-<<<<<<< HEAD
                 }, ts))
-                const promise = client.produceToStream('stream1', pubMsg, ts)
-=======
-                }))
-                const promise = client.publish('stream1', pubMsg)
->>>>>>> 2b21bd54
+                const promise = client.publish('stream1', pubMsg, ts)
                 assert(promise instanceof Promise)
                 return promise
             })
@@ -852,11 +843,7 @@
                 for (let i = 0; i < 10; i++) {
                     connection.expect(new PublishRequest('stream1', undefined, undefined, pubMsg, ts))
                     // Messages will be queued until connected
-<<<<<<< HEAD
-                    client.produceToStream('stream1', pubMsg, ts)
-=======
-                    client.publish('stream1', pubMsg)
->>>>>>> 2b21bd54
+                    client.publish('stream1', pubMsg, ts)
                 }
 
                 connection.on('connected', done)
@@ -886,7 +873,6 @@
             })
             assert(c.options.auth.apiKey)
         })
-<<<<<<< HEAD
         it('sets private key with 0x prefix', () => {
             const c = new StreamrClient({
                 auth: {
@@ -894,11 +880,10 @@
                 },
             })
             assert(c.options.auth.privateKey.startsWith('0x'))
-=======
+        })
         it('sets unauthenticated', () => {
             const c = new StreamrClient()
             assert(c.session.options.unauthenticated)
->>>>>>> 2b21bd54
         })
     })
 })