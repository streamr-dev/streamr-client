import assert from 'assert'
import crypto from 'crypto'

import EventEmitter from 'eventemitter3'
import sinon from 'sinon'
import debug from 'debug'
import { Wallet } from 'ethers'
import { ControlLayer, MessageLayer, Errors } from 'streamr-client-protocol'

import Connection from '../../src/Connection'
import Subscription from '../../src/Subscription'
import FailedToPublishError from '../../src/errors/FailedToPublishError'

// eslint-disable-next-line import/no-named-as-default-member
import StubbedStreamrClient from './StubbedStreamrClient'

const {
    BroadcastMessage,
    UnicastMessage,
    SubscribeRequest,
    SubscribeResponse,
    UnsubscribeRequest,
    UnsubscribeResponse,
    ResendLastRequest,
    ResendFromRequest,
    ResendRangeRequest,
    ResendResponseResending,
    ResendResponseResent,
    ResendResponseNoResend,
    ErrorResponse,
} = ControlLayer
const { StreamMessage, MessageRef } = MessageLayer
const mockDebug = debug('mock')

describe('StreamrClient', () => {
    let client
    let connection
    let asyncs = []

    function async(func) {
        const me = setTimeout(() => {
            assert.equal(me, asyncs[0])
            asyncs.shift()
            func()
        }, 0)
        asyncs.push(me)
    }

    function clearAsync() {
        asyncs.forEach((it) => {
            clearTimeout(it)
        })
        asyncs = []
    }

    function setupSubscription(
        streamId, emitSubscribed = true, subscribeOptions = {}, handler = sinon.stub(),
        expectSubscribeRequest = !client.getSubscriptions(streamId).length,
    ) {
        assert(client.isConnected(), 'setupSubscription: Client is not connected!')
        if (expectSubscribeRequest) {
            connection.expect(SubscribeRequest.create(streamId, 0, 'session-token'))
        }
        const sub = client.subscribe({
            stream: streamId,
            ...subscribeOptions,
        }, handler)

        if (emitSubscribed) {
            connection.emitMessage(SubscribeResponse.create(sub.streamId))
        }
        return sub
    }

<<<<<<< HEAD
    function getStreamMessage(streamId = 'stream1', content = {}, publisherId = '') {
=======
    function msg(streamId = 'stream1', content = {}, requestId) {
>>>>>>> 90401de8
        const timestamp = Date.now()
        return StreamMessage.create(
            [streamId, 0, timestamp, 0, publisherId, ''], [timestamp - 100, 0],
            StreamMessage.CONTENT_TYPES.MESSAGE, StreamMessage.ENCRYPTION_TYPES.NONE, content, StreamMessage.SIGNATURE_TYPES.NONE,
        )
<<<<<<< HEAD
    }

    function msg(streamId = 'stream1', content = {}, subId) {
        const streamMessage = getStreamMessage(streamId, content)
        if (subId !== undefined) {
            return UnicastMessage.create(subId, streamMessage)
=======
        if (requestId !== undefined) {
            return UnicastMessage.create(requestId, streamMessage)
>>>>>>> 90401de8
        }

        return BroadcastMessage.create(streamMessage)
    }

    function createConnectionMock() {
        const c = new EventEmitter()
        c.state = Connection.State.DISCONNECTED

        c.expectedMessagesToSend = []

        c.connect = () => new Promise((resolve) => {
            mockDebug('Connection mock: connecting')
            c.state = Connection.State.CONNECTING
            async(() => {
                mockDebug('Connection mock: connected')
                c.state = Connection.State.CONNECTED
                c.emit('connected')
                resolve()
            })
        })

        c.disconnect = () => new Promise((resolve) => {
            mockDebug('Connection mock: disconnecting')
            c.state = Connection.State.DISCONNECTING
            async(() => {
                mockDebug('Connection mock: disconnected')
                c.state = Connection.State.DISCONNECTED
                c.emit('disconnected')
                resolve()
            })
        })

        c.send = (msgToSend) => {
            const next = c.expectedMessagesToSend.shift()
            next.verificationFunction(msgToSend, next.msgToExpect)
        }

        c.emitMessage = (message) => {
            c.emit(message.type, message)
        }

        c.expect = (msgToExpect, verificationFunction = (msgToSend, expected) => assert.deepEqual(
            msgToSend, expected,
            `Sending unexpected message: ${JSON.stringify(msgToSend)}
                Expected: ${JSON.stringify(expected)}
                Queue: ${JSON.stringify(c.expectedMessagesToSend)}`,
        )) => {
            c.expectedMessagesToSend.push({
                msgToExpect,
                verificationFunction,
            })
        }

        c.checkSentMessages = () => {
            assert.equal(c.expectedMessagesToSend.length, 0, `Expected messages not sent: ${JSON.stringify(c.expectedMessagesToSend)}`)
        }

        return c
    }

    const STORAGE_DELAY = 2000

    beforeEach(() => {
        clearAsync()
        connection = createConnectionMock()
        client = new StubbedStreamrClient({
            autoConnect: false,
            autoDisconnect: false,
            verifySignatures: 'never',
            retryResendAfter: STORAGE_DELAY,
            auth: {
                sessionToken: 'session-token',
            },
        }, connection)
    })

    afterEach((done) => {
        // Allow the event queue to be processed before checking sent messages
        setTimeout(() => {
            try {
                connection.checkSentMessages()
                client.disconnect()
                done()
            } catch (err) {
                done(err)
            }
        })
    })

    describe('Connection event handling', () => {
        describe('connected', () => {
            it('should emit an event on client', (done) => {
                client.on('connected', done)
                client.connect()
            })

            it('should not send anything if not subscribed to anything', (done) => {
                client.connect()
                connection.on('connected', done)
            })

            it('should send pending subscribes', (done) => {
                client.subscribe('stream1', () => {})

                connection.expect(SubscribeRequest.create('stream1', 0, 'session-token'))

                client.connect()
                connection.on('connected', done)
            })

            it('should send pending subscribes when disconnected and then reconnected', async () => {
                // On connect
                connection.expect(SubscribeRequest.create('stream1', 0, 'session-token'))
                // On reconnect
                connection.expect(SubscribeRequest.create('stream1', 0, 'session-token'))

                client.subscribe('stream1', () => {})
                await client.ensureConnected()
                await connection.disconnect()
                return client.ensureConnected()
            })

            it('should not subscribe to unsubscribed streams on reconnect', (done) => {
                // On connect
                connection.expect(SubscribeRequest.create('stream1', 0, 'session-token'))
                // On unsubscribe
                connection.expect(UnsubscribeRequest.create('stream1'))

                const sub = client.subscribe('stream1', () => {})
                client.connect().then(() => {
                    connection.emitMessage(SubscribeResponse.create(sub.streamId))
                    client.unsubscribe(sub)
                    sub.on('unsubscribed', async () => {
                        await client.disconnect()
                        await client.connect()
                        done()
                    })
                    client.connection.emitMessage(UnsubscribeResponse.create(sub.streamId))
                })
            })
        })

        describe('disconnected', () => {
            beforeEach(() => client.connect())

            it('emits event on client', (done) => {
                client.on('disconnected', done)
                connection.emit('disconnected')
            })

            it('does not remove subscriptions', () => {
                const sub = setupSubscription('stream1')
                connection.emit('disconnected')
                assert.deepEqual(client.getSubscriptions(sub.streamId), [sub])
            })

            it('sets subscription state to unsubscribed', () => {
                const sub = setupSubscription('stream1')
                connection.emit('disconnected')
                assert.equal(sub.getState(), Subscription.State.unsubscribed)
            })
        })

        describe('SubscribeResponse', () => {
            beforeEach(() => client.connect())

            it('marks Subscriptions as subscribed', () => {
                const sub = setupSubscription('stream1')
                assert.equal(sub.getState(), Subscription.State.subscribed)
            })

            it('emits a resend request if resend options were given. No second resend if a message is received.', (done) => {
                const sub = setupSubscription('stream1', false, {
                    resend: {
                        last: 1,
                    },
                })
                sub.once('subscribed', () => {
                    setTimeout(() => connection.emitMessage(msg(sub.streamId, {}, '0')), 200)
                    setTimeout(() => {
                        sub.stop()
                        done()
                    }, STORAGE_DELAY + 200)
                })
                connection.expect(ResendLastRequest.create(sub.streamId, sub.streamPartition, '0', 1, 'session-token'))
                connection.emitMessage(SubscribeResponse.create(sub.streamId))
            }, STORAGE_DELAY + 1000)

            it('emits multiple resend requests as per multiple subscriptions. No second resends if messages are received.', (done) => {
                connection.expect(SubscribeRequest.create('stream1', 0, 'session-token'))

                const sub1 = client.subscribe({
                    stream: 'stream1',
                    resend: {
                        last: 2,
                    },
                }, () => {})
                const sub2 = client.subscribe({
                    stream: 'stream1',
                    resend: {
                        last: 1,
                    },
                }, () => {})

                sub1.once('subscribed', () => {
                    setTimeout(() => connection.emitMessage(msg(sub1.streamId, {}, '0')), 200)
                })
                sub2.once('subscribed', () => {
                    setTimeout(() => connection.emitMessage(msg(sub2.streamId, {}, '1')), 200)
                })

                const compFunction = (m1, m2) => {
                    assert.deepStrictEqual(m1.streamId, m2.streamId, 'wrong stream id')
                    assert.deepStrictEqual(m1.streamPartition, m2.streamPartition, 'wrong stream partition')
                    assert.deepStrictEqual(m1.numberLast, m2.numberLast, 'wrong numberLast')
                    assert.deepStrictEqual(m1.sessionToken, m2.sessionToken, 'wrong session token')
                }

                connection.expect(ResendLastRequest.create(sub1.streamId, sub1.streamPartition, '0', 2, 'session-token'), compFunction)
                connection.expect(ResendLastRequest.create(sub2.streamId, sub2.streamPartition, '0', 1, 'session-token'), compFunction)

                connection.emitMessage(SubscribeResponse.create(sub1.streamId))
                setTimeout(() => {
                    sub1.stop()
                    sub2.stop()
                    done()
                }, STORAGE_DELAY + 400)
            }, STORAGE_DELAY + 1000)
        })

        describe('UnsubscribeResponse', () => {
            // Before each test, client is connected, subscribed, and unsubscribe() is called
            let sub
            beforeEach(async () => {
                await client.ensureConnected()
                sub = setupSubscription('stream1')

                sub.on('subscribed', () => {
                    connection.expect(UnsubscribeRequest.create(sub.streamId))
                    client.unsubscribe(sub)
                })
            })

            it('removes the subscription', () => {
                connection.emitMessage(UnsubscribeResponse.create(sub.streamId))
                assert.deepEqual(client.getSubscriptions(sub.streamId), [])
            })

            it('sets Subscription state to unsubscribed', () => {
                connection.emitMessage(UnsubscribeResponse.create(sub.streamId))
                assert.equal(sub.getState(), Subscription.State.unsubscribed)
            })

            describe('automatic disconnection after last unsubscribe', () => {
                describe('options.autoDisconnect == true', () => {
                    beforeEach(() => {
                        client.options.autoDisconnect = true
                    })

                    it('calls connection.disconnect() when no longer subscribed to any streams', () => {
                        const disconnect = jest.spyOn(connection, 'disconnect')
                        connection.emitMessage(UnsubscribeResponse.create(sub.streamId))
                        expect(disconnect).toHaveBeenCalled()
                    })
                })

                describe('options.autoDisconnect == false', () => {
                    beforeEach(() => {
                        client.options.autoDisconnect = false
                    })

                    it('should not disconnect if autoDisconnect is set to false', () => {
                        const disconnect = jest.spyOn(connection, 'disconnect')
                        connection.emitMessage(UnsubscribeResponse.create(sub.streamId))
                        expect(disconnect).not.toHaveBeenCalled()
                    })
                })
            })
        })

        describe('BroadcastMessage', () => {
            let sub

            beforeEach(async () => {
                await client.connect()
                sub = setupSubscription('stream1')
            })

            it('should call the message handler of each subscription', () => {
                sub.handleBroadcastMessage = sinon.stub()

                const sub2 = setupSubscription('stream1')
                sub2.handleBroadcastMessage = sinon.stub()

                const msg1 = msg()
                connection.emitMessage(msg1)

                sinon.assert.calledWithMatch(sub.handleBroadcastMessage, msg1.streamMessage, sinon.match.func)
            })

            it('should not crash if messages are received for unknown streams', () => {
                connection.emitMessage(msg('unexpected-stream'))
            })

            it('should ensure that the promise returned by the verification function is cached and returned for all handlers', (done) => {
                let firstResult
                sub.handleBroadcastMessage = (message, verifyFn) => {
                    firstResult = verifyFn()
                    assert(firstResult instanceof Promise, `firstResult is: ${firstResult}`)
                    assert.strictEqual(firstResult, verifyFn())
                }
                const sub2 = setupSubscription('stream1')
                sub2.handleBroadcastMessage = (message, verifyFn) => {
                    const secondResult = verifyFn()
                    assert(secondResult instanceof Promise)
                    assert.strictEqual(firstResult, secondResult)
                    done()
                }
                const msg1 = msg()
                connection.emitMessage(msg1)
            })
        })

        describe('UnicastMessage', () => {
            let sub

            beforeEach(async () => {
                await client.connect()
                sub = setupSubscription('stream1', true, {
                    resend: {
                        last: 5,
                    },
                })
                connection.expect(ResendLastRequest.create('stream1', 0, '0', 5, 'session-token'))
            })

            it('should call the message handler of specified Subscription', () => {
                // this sub's handler must be called
                sub.handleResentMessage = sinon.stub()

                // this sub's handler must not be called
                const sub2 = setupSubscription('stream1')
                sub2.handleResentMessage = sinon.stub().throws()

                const msg1 = msg(sub.streamId, {}, '0')
                connection.emitMessage(msg1)
                sinon.assert.calledWithMatch(sub.handleResentMessage, msg1.streamMessage, sinon.match.func)
            })

            it('ignores messages for unknown Subscriptions', () => {
                sub.handleResentMessage = sinon.stub().throws()
                connection.emitMessage(msg(sub.streamId, {}, 'unknown requestId'))
            })

            it('should ensure that the promise returned by the verification function is cached', (done) => {
                sub.handleResentMessage = (message, verifyFn) => {
                    const firstResult = verifyFn()
                    assert(firstResult instanceof Promise)
                    assert.strictEqual(firstResult, verifyFn())
                    done()
                }
                const msg1 = msg(sub.streamId, {}, '0')
                connection.emitMessage(msg1)
            })
        })

        describe('ResendResponseResending', () => {
            let sub

            beforeEach(async () => {
                await client.connect()
                sub = setupSubscription('stream1', true, {
                    resend: {
                        last: 5,
                    },
                })
                connection.expect(ResendLastRequest.create('stream1', 0, '0', 5, 'session-token'))
            })

            it('emits event on associated subscription', () => {
                sub.handleResending = sinon.stub()
                const resendResponse = ResendResponseResending.create(sub.streamId, sub.streamPartition, '0')
                connection.emitMessage(resendResponse)
                sinon.assert.calledWith(sub.handleResending, resendResponse)
            })
            it('emits error when unknown request id', (done) => {
                sub.handleResending = sinon.stub().throws()
                const resendResponse = ResendResponseResending.create(sub.streamId, sub.streamPartition, 'unknown request id')
                client.on('error', (err) => {
                    assert.deepStrictEqual(err.message, `Received unexpected ResendResponseResendingV1 message ${resendResponse.serialize()}`)
                    done()
                })
                connection.emitMessage(resendResponse)
            })
        })

        describe('ResendResponseNoResend', () => {
            let sub

            beforeEach(async () => {
                await client.connect()
                sub = setupSubscription('stream1', true, {
                    resend: {
                        last: 5,
                    },
                })
                connection.expect(ResendLastRequest.create('stream1', 0, '0', 5, 'session-token'))
            })

            it('calls event handler on subscription', () => {
                sub.handleNoResend = sinon.stub()
                const resendResponse = ResendResponseNoResend.create(sub.streamId, sub.streamPartition, '0')
                connection.emitMessage(resendResponse)
                sinon.assert.calledWith(sub.handleNoResend, resendResponse)
            })
            it('ignores messages for unknown subscriptions', (done) => {
                sub.handleNoResend = sinon.stub().throws()
                const resendResponse = ResendResponseNoResend.create(sub.streamId, sub.streamPartition, 'unknown request id')
                client.on('error', (err) => {
                    assert.deepStrictEqual(err.message, `Received unexpected ResendResponseNoResendV1 message ${resendResponse.serialize()}`)
                    done()
                })
                connection.emitMessage(resendResponse)
            })
        })

        describe('ResendResponseResent', () => {
            let sub

            beforeEach(async () => {
                await client.connect()
                sub = setupSubscription('stream1', true, {
                    resend: {
                        last: 5,
                    },
                })
                connection.expect(ResendLastRequest.create('stream1', 0, '0', 5, 'session-token'))
            })

            it('calls event handler on subscription', () => {
                sub.handleResent = sinon.stub()
                const resendResponse = ResendResponseResent.create(sub.streamId, sub.streamPartition, '0')
                connection.emitMessage(resendResponse)
                sinon.assert.calledWith(sub.handleResent, resendResponse)
            })
            it('does not call event handler for unknown subscriptions', (done) => {
                sub.handleResent = sinon.stub().throws()
                const resendResponse = ResendResponseResent.create(sub.streamId, sub.streamPartition, 'unknown request id')
                client.on('error', (err) => {
                    assert.deepStrictEqual(err.message, `Received unexpected ResendResponseResentV1 message ${resendResponse.serialize()}`)
                    done()
                })
                connection.emitMessage(resendResponse)
            })
        })

        describe('ErrorResponse', () => {
            beforeEach(() => client.connect())

            it('emits an error event on client', (done) => {
                setupSubscription('stream1')
                const errorResponse = ErrorResponse.create('Test error')

                client.on('error', (err) => {
                    assert.equal(err.message, errorResponse.errorMessage)
                    done()
                })
                connection.emitMessage(errorResponse)
            })
        })

        describe('error', () => {
            beforeEach(() => client.connect())

            it('reports InvalidJsonErrors to subscriptions', (done) => {
                const sub = setupSubscription('stream1')
                const jsonError = new Errors.InvalidJsonError(sub.streamId, 'invalid json', new Error('Invalid JSON: invalid json'), msg('stream1').streamMessage)

                sub.handleError = (err) => {
                    assert.equal(err, jsonError)
                    done()
                }
                connection.emit('error', jsonError)
            })

            it('emits other errors as error events on client', (done) => {
                setupSubscription('stream1')
                const testError = new Error('This is a test error message, ignore')

                client.on('error', (err) => {
                    assert.equal(err, testError)
                    done()
                })
                connection.emit('error', testError)
            })
        })
    })

    describe('connect()', () => {
        it('should return a promise which resolves when connected', () => {
            const result = client.connect()
            assert(result instanceof Promise)
            return result
        })

        it('should call connection.connect()', () => {
            connection.connect = sinon.stub().resolves()
            client.connect()
            assert(connection.connect.calledOnce)
        })

        it('should reject promise while connecting', (done) => {
            connection.state = Connection.State.CONNECTING
            client.connect().catch(() => done())
        })

        it('should reject promise when connected', (done) => {
            connection.state = Connection.State.CONNECTED
            client.connect().catch(() => done())
        })
    })

    describe('subscribe()', () => {
        it('should call client.connect() if autoConnect is set to true', (done) => {
            client.options.autoConnect = true
            client.on('connected', done)

            connection.expect(SubscribeRequest.create('stream1', 0, 'session-token'))
            client.subscribe('stream1', () => {})
        })

        describe('when connected', () => {
            beforeEach(() => client.connect())

            it('throws an error if no options are given', () => {
                assert.throws(() => {
                    client.subscribe(undefined, () => {})
                })
            })

            it('throws an error if options is wrong type', () => {
                assert.throws(() => {
                    client.subscribe(['streamId'], () => {})
                })
            })

            it('throws an error if no callback is given', () => {
                assert.throws(() => {
                    client.subscribe('stream1')
                })
            })

            it('sends a subscribe request', () => {
                connection.expect(SubscribeRequest.create('stream1', 0, 'session-token'))

                client.subscribe({
                    stream: 'stream1',
                }, () => {})
            })

<<<<<<< HEAD
            it('sets the group keys if passed as arguments', () => {
                connection.expect(SubscribeRequest.create('stream1', 0, 'session-token'))

                const sub = client.subscribe({
                    stream: 'stream1',
                    groupKeys: {
                        publisherId: 'group-key'
                    }
                }, () => {})
                assert(client.options.subscriberGroupKeys.stream1.publisherId.start)
                assert.strictEqual(client.options.subscriberGroupKeys.stream1.publisherId.groupKey, 'group-key')
                assert.strictEqual(sub.groupKeys.publisherId, 'group-key')
=======
            it('sends a subscribe request for a given partition', () => {
                connection.expect(SubscribeRequest.create('stream1', 5, 'session-token'))

                client.subscribe({
                    stream: 'stream1',
                    partition: 5,
                }, () => {})
            })

            it('sends subscribe request for each subscribed partition', async () => {
                connection.expect(SubscribeRequest.create('stream1', 2, 'session-token'))
                connection.expect(SubscribeRequest.create('stream1', 3, 'session-token'))
                connection.expect(SubscribeRequest.create('stream1', 4, 'session-token'))

                client.subscribe({
                    stream: 'stream1',
                    partition: 2,
                }, () => {})

                client.subscribe({
                    stream: 'stream1',
                    partition: 3,
                }, () => {})

                client.subscribe({
                    stream: 'stream1',
                    partition: 4,
                }, () => {})
>>>>>>> 90401de8
            })

            it('accepts stream id as first argument instead of object', () => {
                connection.expect(SubscribeRequest.create('stream1', 0, 'session-token'))

                client.subscribe('stream1', () => {})
            })

            it('sends only one subscribe request to server even if there are multiple subscriptions for same stream', () => {
                connection.expect(SubscribeRequest.create('stream1', 0, 'session-token'))
                client.subscribe('stream1', () => {})
                client.subscribe('stream1', () => {})
            })

            it('sets subscribed state on subsequent subscriptions without further subscribe requests', (done) => {
                connection.expect(SubscribeRequest.create('stream1', 0, 'session-token'))
                const sub = client.subscribe('stream1', () => {})
                connection.emitMessage(SubscribeResponse.create(sub.streamId))

                const sub2 = client.subscribe(sub.streamId, () => {})
                sub2.on('subscribed', () => {
                    assert.equal(sub2.getState(), Subscription.State.subscribed)
                    done()
                })
            })

            describe('with resend options', () => {
                it('supports resend.from', (done) => {
                    const ref = new MessageRef(5, 0)
                    const sub = setupSubscription('stream1', false, {
                        resend: {
                            from: {
                                timestamp: ref.timestamp,
                                sequenceNumber: ref.sequenceNumber,
                            },
                            publisherId: 'publisherId',
                            msgChainId: '1',
                        },
                    })
                    sub.once('subscribed', () => {
                        setTimeout(() => connection.emitMessage(msg(sub.streamId, {}, '0')), 200)
                        setTimeout(() => {
                            sub.stop()
                            done()
                        }, STORAGE_DELAY + 200)
                    })
                    connection.expect(ResendFromRequest.create(
                        sub.streamId, sub.streamPartition, '0', ref.toArray(),
                        'publisherId', '1', 'session-token',
                    ))
                    connection.emitMessage(SubscribeResponse.create(sub.streamId))
                }, STORAGE_DELAY + 1000)

                it('supports resend.last', (done) => {
                    const sub = setupSubscription('stream1', false, {
                        resend: {
                            last: 5,
                        },
                    })
                    sub.once('subscribed', () => {
                        setTimeout(() => connection.emitMessage(msg(sub.streamId, {}, '0')), 200)
                        setTimeout(() => {
                            sub.stop()
                            done()
                        }, STORAGE_DELAY + 200)
                    })
                    connection.expect(ResendLastRequest.create(sub.streamId, sub.streamPartition, '0', 5, 'session-token'))
                    connection.emitMessage(SubscribeResponse.create(sub.streamId))
                }, STORAGE_DELAY + 1000)

                it('sends 2 ResendLastRequests if no StreamMessage received after some delay', (done) => {
                    const sub = setupSubscription('stream1', false, {
                        resend: {
                            last: 5,
                        },
                    })
                    connection.expect(ResendLastRequest.create(sub.streamId, sub.streamPartition, '0', 5, 'session-token'))
                    connection.emitMessage(SubscribeResponse.create(sub.streamId))
                    connection.expect(ResendLastRequest.create(sub.streamId, sub.streamPartition, '1', 5, 'session-token'))
                    setTimeout(() => {
                        sub.stop()
                        done()
                    }, STORAGE_DELAY + 200)
                }, STORAGE_DELAY + 1000)

                it('sends a second ResendLastRequest if no StreamMessage received and a ResendResponseNoResend received', (done) => {
                    const sub = setupSubscription('stream1', false, {
                        resend: {
                            last: 5,
                        },
                    })
                    connection.expect(ResendLastRequest.create(sub.streamId, sub.streamPartition, '0', 5, 'session-token'))
                    connection.emitMessage(SubscribeResponse.create(sub.streamId))
                    connection.emitMessage(ResendResponseNoResend.create(sub.streamId, sub.streamPartition, '0'))
                    connection.expect(ResendLastRequest.create(sub.streamId, sub.streamPartition, '1', 5, 'session-token'))
                    setTimeout(() => {
                        sub.stop()
                        done()
                    }, STORAGE_DELAY + 200)
                }, STORAGE_DELAY + 1000)

                it('throws if multiple resend options are given', () => {
                    assert.throws(() => {
                        client.subscribe({
                            stream: 'stream1',
                            resend: {
                                from: {
                                    timestamp: 1,
                                    sequenceNumber: 0,
                                },
                                last: 5,
                            },
                        }, () => {})
                    })
                })
            })

            describe('Subscription event handling', () => {
                describe('gap', () => {
                    it('sends resend request', () => {
                        const sub = setupSubscription('stream1')
                        const fromRef = new MessageRef(1, 0)
                        const toRef = new MessageRef(5, 0)
                        connection.expect(ResendRangeRequest.create(
                            sub.streamId, sub.streamPartition, '0',
                            fromRef.toArray(), toRef.toArray(), 'publisherId', 'msgChainId', 'session-token',
                        ))
                        const fromRefObject = {
                            timestamp: fromRef.timestamp,
                            sequenceNumber: fromRef.sequenceNumber,
                        }
                        const toRefObject = {
                            timestamp: toRef.timestamp,
                            sequenceNumber: toRef.sequenceNumber,
                        }
                        sub.emit('gap', fromRefObject, toRefObject, 'publisherId', 'msgChainId')
                    })

                    it('does not send another resend request while resend is in progress', () => {
                        const sub = setupSubscription('stream1')
                        const fromRef = new MessageRef(1, 0)
                        const toRef = new MessageRef(5, 0)
                        connection.expect(ResendRangeRequest.create(
                            sub.streamId, sub.streamPartition, '0',
                            fromRef.toArray(), toRef.toArray(), 'publisherId', 'msgChainId', 'session-token',
                        ))
                        const fromRefObject = {
                            timestamp: fromRef.timestamp,
                            sequenceNumber: fromRef.sequenceNumber,
                        }
                        const toRefObject = {
                            timestamp: toRef.timestamp,
                            sequenceNumber: toRef.sequenceNumber,
                        }
                        sub.emit('gap', fromRefObject, toRefObject, 'publisherId', 'msgChainId')
                        sub.emit('gap', fromRefObject, {
                            timestamp: 10,
                            sequenceNumber: 0,
                        }, 'publisherId', 'msgChainId')
                    })
                })

                describe('done', () => {
                    it('unsubscribes', (done) => {
                        const sub = setupSubscription('stream1')

                        client.unsubscribe = (unsub) => {
                            assert.equal(sub, unsub)
                            done()
                        }
                        sub.emit('done')
                    })
                })
            })
        })
    })

    describe('unsubscribe()', () => {
        // Before each, client is connected and subscribed
        let sub
        beforeEach(async () => {
            await client.connect()
            sub = setupSubscription('stream1', true, {}, sinon.stub().throws())
        })

        it('sends an unsubscribe request', () => {
            connection.expect(UnsubscribeRequest.create(sub.streamId))
            client.unsubscribe(sub)
        })

        it('does not send unsubscribe request if there are other subs remaining for the stream', () => {
            client.subscribe({
                stream: sub.streamId,
            }, () => {})

            client.unsubscribe(sub)
        })

        it('sends unsubscribe request when the last subscription is unsubscribed', (done) => {
            const sub2 = client.subscribe({
                stream: sub.streamId,
            }, () => {})

            sub2.once('subscribed', () => {
                client.unsubscribe(sub)

                connection.expect(UnsubscribeRequest.create(sub.streamId))
                client.unsubscribe(sub2)
                done()
            })
        })

        it('does not send an unsubscribe request again if unsubscribe is called multiple times', () => {
            connection.expect(UnsubscribeRequest.create(sub.streamId))

            client.unsubscribe(sub)
            client.unsubscribe(sub)
        })

        it('does not send another unsubscribed event if the same Subscription is already unsubscribed', () => {
            connection.expect(UnsubscribeRequest.create(sub.streamId))
            const handler = sinon.stub()

            sub.on('unsubscribed', handler)
            client.unsubscribe(sub)
            connection.emitMessage(UnsubscribeResponse.create(sub.streamId))
            assert.equal(sub.getState(), Subscription.State.unsubscribed)

            client.unsubscribe(sub)
            assert.equal(handler.callCount, 1)
        })

        it('throws if no Subscription is given', () => {
            assert.throws(() => {
                client.unsubscribe()
            })
        })

        it('throws if Subscription is of wrong type', () => {
            assert.throws(() => {
                client.unsubscribe(sub.streamId)
            })
        })
    })

    describe('publish', () => {
        const pubMsg = {
            foo: 'bar',
        }
        function getPublishRequest(streamId, timestamp, sequenceNumber, prevMsgRef) {
            const streamMessage = StreamMessage.create(
                [streamId, 0, timestamp, sequenceNumber, StubbedStreamrClient.hashedUsername, client.msgCreationUtil.msgChainId], prevMsgRef,
                StreamMessage.CONTENT_TYPES.MESSAGE, StreamMessage.ENCRYPTION_TYPES.NONE, pubMsg, StreamMessage.SIGNATURE_TYPES.NONE, null,
            )
            return ControlLayer.PublishRequest.create(streamMessage, 'session-token')
        }

        it('queues messages and sends them once connected', (done) => {
            client.options.autoConnect = true
            client.options.auth.username = 'username'
            const ts = Date.now()
            let prevMsgRef = null
            for (let i = 0; i < 10; i++) {
                connection.expect(getPublishRequest('streamId', ts, i, prevMsgRef))
                client.publish('streamId', pubMsg, ts)
                prevMsgRef = [ts, i]
            }
            connection.on('connected', () => {
                setTimeout(done, 2000)
            })
        })

        it('accepts timestamp as date instead of number', (done) => {
            client.options.autoConnect = true
            client.options.auth.username = 'username'
            const date = new Date()
            connection.expect(getPublishRequest('streamId', date.getTime(), 0, null))
            client.publish('streamId', pubMsg, date)
            connection.on('connected', () => {
                setTimeout(done, 1000)
            })
        })

        it('accepts timestamp as date string instead of number', (done) => {
            client.options.autoConnect = true
            client.options.auth.username = 'username'
            connection.expect(getPublishRequest('streamId', 123, 0, null))
            client.publish('streamId', pubMsg, '1970-01-01T00:00:00.123Z')
            connection.on('connected', () => {
                setTimeout(done, 1000)
            })
        })

        it('rejects the promise if autoConnect is false and the client is not connected', (done) => {
            client.options.auth.username = 'username'
            client.options.autoConnect = false
            client.publish('stream1', pubMsg).catch((err) => {
                assert(err instanceof FailedToPublishError)
                done()
            })
        })

        it('subsequent calls to "publish()" should not call "getStream()" (must be cached)', async () => {
            client.options.auth.username = 'username'
            await client.connect()

            const ts = Date.now()
            connection.expect(getPublishRequest('streamId', ts, 0, null))
            await client.publish('streamId', pubMsg, ts)
            assert(client.getStream.called)

            connection.expect(getPublishRequest('streamId', ts, 1, [ts, 0]))
            await client.publish('streamId', pubMsg, ts)
            assert(client.getStream.calledOnce)
        })
    })

    describe('disconnect()', () => {
        beforeEach(() => client.connect())

        it('calls connection.disconnect()', (done) => {
            connection.disconnect = done
            client.disconnect()
        })

        it('resets subscriptions', async () => {
            const sub = setupSubscription('stream1')
            await client.disconnect()
            assert.deepEqual(client.getSubscriptions(sub.streamId), [])
        })
    })

    describe('pause()', () => {
        beforeEach(() => client.connect())

        it('calls connection.disconnect()', (done) => {
            connection.disconnect = done
            client.pause()
        })

        it('does not reset subscriptions', async () => {
            const sub = setupSubscription('stream1')
            await client.pause()
            assert.deepEqual(client.getSubscriptions(sub.streamId), [sub])
        })
    })

    describe('Fields set', () => {
        it('sets auth.apiKey from authKey', () => {
            const c = new StubbedStreamrClient({
                authKey: 'authKey',
            }, createConnectionMock())
            assert(c.options.auth.apiKey)
        })
        it('sets auth.apiKey from apiKey', () => {
            const c = new StubbedStreamrClient({
                apiKey: 'apiKey',
            }, createConnectionMock())
            assert(c.options.auth.apiKey)
        })
        it('sets private key with 0x prefix', () => {
            const c = new StubbedStreamrClient({
                auth: {
                    privateKey: '12345564d427a3311b6536bbcff9390d69395b06ed6c486954e971d960fe8709',
                },
            }, createConnectionMock())
            assert(c.options.auth.privateKey.startsWith('0x'))
        })
        it('sets unauthenticated', () => {
            const c = new StubbedStreamrClient({}, createConnectionMock())
            assert(c.session.options.unauthenticated)
        })
        it('sets start time of group key', () => {
            const groupKey = crypto.randomBytes(32)
            const c = new StubbedStreamrClient({
                subscriberGroupKeys: {
                    streamId: {
                        publisherId: groupKey
                    }
                }
            }, createConnectionMock())
            assert.strictEqual(c.options.subscriberGroupKeys.streamId.publisherId.groupKey, groupKey)
            assert(c.options.subscriberGroupKeys.streamId.publisherId.start)
        })
        it('keeps start time passed in the constructor', () => {
            const groupKey = crypto.randomBytes(32)
            const c = new StubbedStreamrClient({
                subscriberGroupKeys: {
                    streamId: {
                        publisherId: {
                            groupKey,
                            start: 12
                        }
                    }
                }
            }, createConnectionMock())
            assert.strictEqual(c.options.subscriberGroupKeys.streamId.publisherId.groupKey, groupKey)
            assert.strictEqual(c.options.subscriberGroupKeys.streamId.publisherId.start, 12)
        })
        it('updates the latest group key with a more recent key', () => {
            const c = new StubbedStreamrClient({
                subscriberGroupKeys: {
                    streamId: {
                        publisherId: crypto.randomBytes(32)
                    }
                }
            }, createConnectionMock())
            c.subscribedStreams = {
                streamId: {
                    setSubscriptionsGroupKeys: sinon.stub()
                }
            }
            const newGroupKey = {
                groupKey: crypto.randomBytes(32),
                start: Date.now() + 2000
            }
            /* eslint-disable no-underscore-dangle */
            c._setGroupKeys('streamId', 'publisherId', [newGroupKey])
            /* eslint-enable no-underscore-dangle */
            assert.strictEqual(c.options.subscriberGroupKeys.streamId.publisherId, newGroupKey)
        })
        it('does not update the latest group key with an older key', () => {
            const groupKey = crypto.randomBytes(32)
            const c = new StubbedStreamrClient({
                subscriberGroupKeys: {
                    streamId: {
                        publisherId: groupKey
                    }
                }
            }, createConnectionMock())
            c.subscribedStreams = {
                streamId: {
                    setSubscriptionsGroupKeys: sinon.stub()
                }
            }
            const oldGroupKey = {
                groupKey: crypto.randomBytes(32),
                start: Date.now() - 2000
            }
            /* eslint-disable no-underscore-dangle */
            c._setGroupKeys('streamId', 'publisherId', [oldGroupKey])
            /* eslint-enable no-underscore-dangle */
            assert.strictEqual(c.options.subscriberGroupKeys.streamId.publisherId.groupKey, groupKey)
        })
    })

    describe('StreamrClient.generateEthereumAccount()', () => {
        it('generates a new Ethereum account', () => {
            const result = StubbedStreamrClient.generateEthereumAccount()
            const wallet = new Wallet(result.privateKey)
            assert.equal(result.address, wallet.address)
        })
    })
})
<|MERGE_RESOLUTION|>--- conflicted
+++ resolved
@@ -72,27 +72,18 @@
         return sub
     }
 
-<<<<<<< HEAD
     function getStreamMessage(streamId = 'stream1', content = {}, publisherId = '') {
-=======
-    function msg(streamId = 'stream1', content = {}, requestId) {
->>>>>>> 90401de8
         const timestamp = Date.now()
         return StreamMessage.create(
             [streamId, 0, timestamp, 0, publisherId, ''], [timestamp - 100, 0],
             StreamMessage.CONTENT_TYPES.MESSAGE, StreamMessage.ENCRYPTION_TYPES.NONE, content, StreamMessage.SIGNATURE_TYPES.NONE,
         )
-<<<<<<< HEAD
     }
 
-    function msg(streamId = 'stream1', content = {}, subId) {
+    function msg(streamId = 'stream1', content = {}, requestId) {
         const streamMessage = getStreamMessage(streamId, content)
-        if (subId !== undefined) {
-            return UnicastMessage.create(subId, streamMessage)
-=======
         if (requestId !== undefined) {
             return UnicastMessage.create(requestId, streamMessage)
->>>>>>> 90401de8
         }
 
         return BroadcastMessage.create(streamMessage)
@@ -654,7 +645,6 @@
                 }, () => {})
             })
 
-<<<<<<< HEAD
             it('sets the group keys if passed as arguments', () => {
                 connection.expect(SubscribeRequest.create('stream1', 0, 'session-token'))
 
@@ -663,11 +653,12 @@
                     groupKeys: {
                         publisherId: 'group-key'
                     }
-                }, () => {})
+                }, () => {
+                })
                 assert(client.options.subscriberGroupKeys.stream1.publisherId.start)
                 assert.strictEqual(client.options.subscriberGroupKeys.stream1.publisherId.groupKey, 'group-key')
                 assert.strictEqual(sub.groupKeys.publisherId, 'group-key')
-=======
+            })
             it('sends a subscribe request for a given partition', () => {
                 connection.expect(SubscribeRequest.create('stream1', 5, 'session-token'))
 
@@ -696,7 +687,6 @@
                     stream: 'stream1',
                     partition: 4,
                 }, () => {})
->>>>>>> 90401de8
             })
 
             it('accepts stream id as first argument instead of object', () => {
@@ -1057,13 +1047,21 @@
             }, createConnectionMock())
             assert(c.options.auth.apiKey)
         })
-        it('sets private key with 0x prefix', () => {
+        it('sets private key with 0x prefix', (done) => {
+            connection = createConnectionMock()
             const c = new StubbedStreamrClient({
                 auth: {
                     privateKey: '12345564d427a3311b6536bbcff9390d69395b06ed6c486954e971d960fe8709',
                 },
-            }, createConnectionMock())
-            assert(c.options.auth.privateKey.startsWith('0x'))
+            }, connection)
+            connection.expect(SubscribeRequest.create('0x650EBB201f635652b44E4afD1e0193615922381D', 0, 'session-token'))
+            c.session = {
+                getSessionToken: sinon.stub().resolves('session-token')
+            }
+            c.once('connected', () => {
+                assert(c.options.auth.privateKey.startsWith('0x'))
+                done()
+            })
         })
         it('sets unauthenticated', () => {
             const c = new StubbedStreamrClient({}, createConnectionMock())
