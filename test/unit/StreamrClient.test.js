--- conflicted
+++ resolved
@@ -548,17 +548,13 @@
 
             it('reports InvalidJsonErrors to subscriptions', (done) => {
                 const sub = setupSubscription('stream1')
-<<<<<<< HEAD
+
                 const jsonError = new Errors.InvalidJsonError(
                     sub.streamId,
                     'invalid json',
                     new Error('Invalid JSON: invalid json'),
                     msg('stream1').streamMessage
                 )
-=======
-                const jsonError = new Errors.InvalidJsonError(sub.streamId, 'invalid json',
-                    new Error('Invalid JSON: invalid json'), msg('stream1').streamMessage)
->>>>>>> a395d5d8
 
                 sub.handleError = (err) => {
                     assert.equal(err, jsonError)
