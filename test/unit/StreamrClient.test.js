import assert from 'assert'
import EventEmitter from 'eventemitter3'
import sinon from 'sinon'
import debug from 'debug'
import { ControlLayer, MessageLayer, Errors } from 'streamr-client-protocol'
import StubbedStreamrClient from '../unit/StubbedStreamrClient'
import Connection from '../../src/Connection'
import Subscription from '../../src/Subscription'
import FailedToPublishError from '../../src/errors/FailedToPublishError'

const {
    BroadcastMessage,
    UnicastMessage,
    SubscribeRequest,
    SubscribeResponse,
    UnsubscribeRequest,
    UnsubscribeResponse,
    ResendLastRequest,
    ResendFromRequest,
    ResendRangeRequest,
    ResendResponseResending,
    ResendResponseResent,
    ResendResponseNoResend,
    ErrorResponse,
} = ControlLayer
const { StreamMessage, MessageRef } = MessageLayer
const mockDebug = debug('mock')

describe('StreamrClient', () => {
    let client
    let connection
    let asyncs = []

    function async(func) {
        const me = setTimeout(() => {
            assert.equal(me, asyncs[0])
            asyncs.shift()
            func()
        }, 0)
        asyncs.push(me)
    }

    function clearAsync() {
        asyncs.forEach((it) => {
            clearTimeout(it)
        })
        asyncs = []
    }

    function setupSubscription(
        streamId, emitSubscribed = true, subscribeOptions = {}, handler = sinon.stub(),
        expectSubscribeRequest = !client.getSubscriptions(streamId).length,
    ) {
        assert(client.isConnected(), 'setupSubscription: Client is not connected!')
        if (expectSubscribeRequest) {
            connection.expect(SubscribeRequest.create(streamId, 0, 'session-token'))
        }
        const sub = client.subscribe({
            stream: streamId,
            ...subscribeOptions,
        }, handler)

        if (emitSubscribed) {
            connection.emitMessage(SubscribeResponse.create(sub.streamId))
        }
        return sub
    }

    function msg(streamId = 'stream1', content = {}, subId) {
        const timestamp = Date.now()
        const streamMessage = StreamMessage.create(
            [streamId, 0, timestamp, 0, '', ''], [timestamp - 100, 0],
            StreamMessage.CONTENT_TYPES.JSON, content, StreamMessage.SIGNATURE_TYPES.NONE,
        )
        if (subId !== undefined) {
            return UnicastMessage.create(subId, streamMessage)
        }

        return BroadcastMessage.create(streamMessage)
    }

    function createConnectionMock() {
        const c = new EventEmitter()
        c.state = Connection.State.DISCONNECTED

        c.expectedMessagesToSend = []

        c.connect = () => new Promise((resolve) => {
            mockDebug('Connection mock: connecting')
            c.state = Connection.State.CONNECTING
            async(() => {
                mockDebug('Connection mock: connected')
                c.state = Connection.State.CONNECTED
                c.emit('connected')
                resolve()
            })
        })

        c.disconnect = () => new Promise((resolve) => {
            mockDebug('Connection mock: disconnecting')
            c.state = Connection.State.DISCONNECTING
            async(() => {
                mockDebug('Connection mock: disconnected')
                c.state = Connection.State.DISCONNECTED
                c.emit('disconnected')
                resolve()
            })
        })

        c.send = (msgToSend) => {
            const next = c.expectedMessagesToSend.shift()
            assert.deepEqual(
                msgToSend, next,
                `Sending unexpected message: ${JSON.stringify(msgToSend)}
                Expected: ${JSON.stringify(next)}
                Queue: ${JSON.stringify(c.expectedMessagesToSend)}`,
            )
        }

        c.emitMessage = (message) => {
            c.emit(message.type, message)
        }

        c.expect = (msgToExpect) => {
            c.expectedMessagesToSend.push(msgToExpect)
        }

        c.checkSentMessages = () => {
            assert.equal(c.expectedMessagesToSend.length, 0, `Expected messages not sent: ${JSON.stringify(c.expectedMessagesToSend)}`)
        }

        return c
    }

    const STORAGE_DELAY = 500

    beforeEach(() => {
        clearAsync()
        connection = createConnectionMock()
        client = new StubbedStreamrClient({
            autoConnect: false,
            autoDisconnect: false,
            verifySignatures: 'never',
<<<<<<< HEAD
            retryResendAfter: STORAGE_DELAY,
=======
            auth: {
                sessionToken: 'session-token',
            },
>>>>>>> 7dfad02d
        }, connection)
    })

    afterEach(() => {
        connection.checkSentMessages()
    })

    describe('Connection event handling', () => {
        describe('connected', () => {
            it('should emit an event on client', (done) => {
                client.on('connected', done)
                client.connect()
            })

            it('should not send anything if not subscribed to anything', (done) => {
                client.connect()
                connection.on('connected', done)
            })

            it('should send pending subscribes', (done) => {
                client.subscribe('stream1', () => {})

                connection.expect(SubscribeRequest.create('stream1', 0, 'session-token'))

                client.connect()
                connection.on('connected', done)
            })

            it('should send pending subscribes when disconnected and then reconnected', async () => {
                // On connect
                connection.expect(SubscribeRequest.create('stream1', 0, 'session-token'))
                // On reconnect
                connection.expect(SubscribeRequest.create('stream1', 0, 'session-token'))

                client.subscribe('stream1', () => {})
                await client.connect()
                await connection.disconnect()
                return client.connect()
            })

            it('should not subscribe to unsubscribed streams on reconnect', (done) => {
                // On connect
                connection.expect(SubscribeRequest.create('stream1', 0, 'session-token'))
                // On unsubscribe
                connection.expect(UnsubscribeRequest.create('stream1'))

                const sub = client.subscribe('stream1', () => {})
                client.connect().then(() => {
                    connection.emitMessage(SubscribeResponse.create(sub.streamId))
                    client.unsubscribe(sub)
                    sub.on('unsubscribed', async () => {
                        await client.disconnect()
                        await client.connect()
                        done()
                    })
                    client.connection.emitMessage(UnsubscribeResponse.create(sub.streamId))
                })
            })

            it('should request resend according to sub.getEffectiveResendOptions()', (done) => {
                const nbToResend = 1
                const sub = client.subscribe({
                    stream: 'stream1',
                    resend: {
                        last: nbToResend,
                    },
                }, () => {})

                connection.expect(SubscribeRequest.create(sub.streamId, 0, 'session-token'))

                connection.on('connected', () => {
                    sub.getEffectiveResendOptions = () => ({
                        last: nbToResend,
                    })
                    connection.expect(ResendLastRequest.create(sub.streamId, sub.streamPartition, sub.id, nbToResend, 'session-token'))
                    connection.emitMessage(SubscribeResponse.create(sub.streamId))
                    // sending second resend last request since no answer to the first request was received
                    connection.expect(ResendLastRequest.create(sub.streamId, sub.streamPartition, sub.id, nbToResend))
                    setTimeout(done, STORAGE_DELAY + 1000)
                })
                return client.connect()
            }, STORAGE_DELAY + 2000)
        })

        describe('disconnected', () => {
            beforeEach(() => client.connect())

            it('emits event on client', (done) => {
                client.on('disconnected', done)
                connection.emit('disconnected')
            })

            it('does not remove subscriptions', () => {
                const sub = setupSubscription('stream1')
                connection.emit('disconnected')
                assert.deepEqual(client.getSubscriptions(sub.streamId), [sub])
            })

            it('sets subscription state to unsubscribed', () => {
                const sub = setupSubscription('stream1')
                connection.emit('disconnected')
                assert.equal(sub.getState(), Subscription.State.unsubscribed)
            })
        })

        describe('SubscribeResponse', () => {
            beforeEach(() => client.connect())

            it('marks Subscriptions as subscribed', () => {
                const sub = setupSubscription('stream1')
                assert.equal(sub.getState(), Subscription.State.subscribed)
            })

            it('emits a resend request if resend options were given. No second resend if a message is received.', (done) => {
                const sub = setupSubscription('stream1', false, {
                    resend: {
                        last: 1,
                    },
                })
<<<<<<< HEAD
                sub.once('subscribed', () => {
                    setTimeout(() => connection.emitMessage(msg(sub.streamId, {}, sub.id)), 200)
                    setTimeout(done, STORAGE_DELAY + 200)
                })
                connection.expect(ResendLastRequest.create(sub.streamId, sub.streamPartition, sub.id, 1))
=======
                connection.expect(ResendLastRequest.create(sub.streamId, sub.streamPartition, sub.id, 1, 'session-token'))
>>>>>>> 7dfad02d
                connection.emitMessage(SubscribeResponse.create(sub.streamId))
            }, STORAGE_DELAY + 1000)

<<<<<<< HEAD
            it('emits multiple resend requests as per multiple subscriptions. No second resends if messages are received.', (done) => {
                connection.expect(SubscribeRequest.create('stream1'))
=======
            it('emits multiple resend requests as per multiple subscriptions', () => {
                connection.expect(SubscribeRequest.create('stream1', 0, 'session-token'))
>>>>>>> 7dfad02d

                const sub1 = client.subscribe({
                    stream: 'stream1',
                    resend: {
                        last: 2,
                    },
                }, () => {})
                const sub2 = client.subscribe({
                    stream: 'stream1',
                    resend: {
                        last: 1,
                    },
                }, () => {})

<<<<<<< HEAD
                sub1.once('subscribed', () => {
                    setTimeout(() => connection.emitMessage(msg(sub1.streamId, {}, sub1.id)), 200)
                })
                sub2.once('subscribed', () => {
                    setTimeout(() => connection.emitMessage(msg(sub2.streamId, {}, sub2.id)), 200)
                })

                connection.expect(ResendLastRequest.create(sub1.streamId, sub1.streamPartition, sub1.id, 2))
                connection.expect(ResendLastRequest.create(sub2.streamId, sub2.streamPartition, sub2.id, 1))
=======
                connection.expect(ResendLastRequest.create(sub1.streamId, sub1.streamPartition, sub1.id, 2, 'session-token'))
                connection.expect(ResendLastRequest.create(sub2.streamId, sub2.streamPartition, sub2.id, 1, 'session-token'))
>>>>>>> 7dfad02d

                connection.emitMessage(SubscribeResponse.create(sub1.streamId))
                setTimeout(done, STORAGE_DELAY + 400)
            }, STORAGE_DELAY + 1000)
        })

        describe('UnsubscribeResponse', () => {
            // Before each test, client is connected, subscribed, and unsubscribe() is called
            let sub
            beforeEach(async () => {
                await client.connect()
                sub = setupSubscription('stream1')

                sub.on('subscribed', () => {
                    connection.expect(UnsubscribeRequest.create(sub.streamId))
                    client.unsubscribe(sub)
                })
            })

            it('removes the subscription', () => {
                connection.emitMessage(UnsubscribeResponse.create(sub.streamId))
                assert.deepEqual(client.getSubscriptions(sub.streamId), [])
            })

            it('sets Subscription state to unsubscribed', () => {
                connection.emitMessage(UnsubscribeResponse.create(sub.streamId))
                assert.equal(sub.getState(), Subscription.State.unsubscribed)
            })

            describe('automatic disconnection after last unsubscribe', () => {
                describe('options.autoDisconnect == true', () => {
                    beforeEach(() => {
                        client.options.autoDisconnect = true
                    })

                    it('calls connection.disconnect() when no longer subscribed to any streams', (done) => {
                        connection.disconnect = done
                        connection.emitMessage(UnsubscribeResponse.create(sub.streamId))
                    })
                })

                describe('options.autoDisconnect == false', () => {
                    beforeEach(() => {
                        client.options.autoDisconnect = false
                    })

                    it('should not disconnect if autoDisconnect is set to false', () => {
                        connection.disconnect = sinon.stub().throws('Should not call disconnect!')
                        connection.emitMessage(UnsubscribeResponse.create(sub.streamId))
                    })
                })
            })
        })

        describe('BroadcastMessage', () => {
            let sub

            beforeEach(async () => {
                await client.connect()
                sub = setupSubscription('stream1')
            })

            it('should call the message handler of each subscription', () => {
                sub.handleBroadcastMessage = sinon.stub()

                const sub2 = setupSubscription('stream1')
                sub2.handleBroadcastMessage = sinon.stub()

                const msg1 = msg()
                connection.emitMessage(msg1)

                sinon.assert.calledWithMatch(sub.handleBroadcastMessage, msg1.streamMessage, sinon.match.func)
            })

            it('should not crash if messages are received for unknown streams', () => {
                connection.emitMessage(msg('unexpected-stream'))
            })

            it('should ensure that the promise returned by the verification function is cached and returned for all handlers', (done) => {
                let firstResult
                sub.handleBroadcastMessage = (message, verifyFn) => {
                    firstResult = verifyFn()
                    assert(firstResult instanceof Promise, `firstResult is: ${firstResult}`)
                    assert.strictEqual(firstResult, verifyFn())
                }
                const sub2 = setupSubscription('stream1')
                sub2.handleBroadcastMessage = (message, verifyFn) => {
                    const secondResult = verifyFn()
                    assert(secondResult instanceof Promise)
                    assert.strictEqual(firstResult, secondResult)
                    done()
                }
                const msg1 = msg()
                connection.emitMessage(msg1)
            })
        })

        describe('UnicastMessage', () => {
            let sub

            beforeEach(async () => {
                await client.connect()
                sub = setupSubscription('stream1')
            })

            it('should call the message handler of specified Subscription', () => {
                // this sub's handler must be called
                sub.handleResentMessage = sinon.stub()

                // this sub's handler must not be called
                const sub2 = setupSubscription('stream1')
                sub2.handleResentMessage = sinon.stub().throws()

                const msg1 = msg(sub.streamId, {}, sub.id)
                connection.emitMessage(msg1, sub.id)

                sinon.assert.calledWithMatch(sub.handleResentMessage, msg1.streamMessage, sinon.match.func)
            })

            it('ignores messages for unknown Subscriptions', () => {
                sub.handleResentMessage = sinon.stub().throws()
                connection.emitMessage(msg(sub.streamId, {}, 'unknown subId'), 'unknown subId')
            })

            it('should ensure that the promise returned by the verification function is cached', (done) => {
                sub.handleResentMessage = (message, verifyFn) => {
                    const firstResult = verifyFn()
                    assert(firstResult instanceof Promise)
                    assert.strictEqual(firstResult, verifyFn())
                    done()
                }
                const msg1 = msg(sub.streamId, {}, sub.id)
                connection.emitMessage(msg1, sub.id)
            })
        })

        describe('ResendResponseResending', () => {
            let sub

            beforeEach(async () => {
                await client.connect()
                sub = setupSubscription('stream1')
            })

            it('emits event on associated subscription', () => {
                sub.handleResending = sinon.stub()
                const resendResponse = ResendResponseResending.create(sub.streamId, sub.streamPartition, sub.id)
                connection.emitMessage(resendResponse)
                sinon.assert.calledWith(sub.handleResending, resendResponse)
            })
            it('ignores messages for unknown subscriptions', () => {
                sub.handleResending = sinon.stub().throws()
                const resendResponse = ResendResponseResending.create(sub.streamId, sub.streamPartition, 'unknown subid')
                connection.emitMessage(resendResponse)
            })
        })

        describe('ResendResponseNoResend', () => {
            let sub

            beforeEach(async () => {
                await client.connect()
                sub = setupSubscription('stream1')
            })

            it('calls event handler on subscription', () => {
                sub.handleNoResend = sinon.stub()
                const resendResponse = ResendResponseNoResend.create(sub.streamId, sub.streamPartition, sub.id)
                connection.emitMessage(resendResponse)
                sinon.assert.calledWith(sub.handleNoResend, resendResponse)
            })
            it('ignores messages for unknown subscriptions', () => {
                sub.handleNoResend = sinon.stub().throws()
                const resendResponse = ResendResponseNoResend.create(sub.streamId, sub.streamPartition, 'unknown subid')
                connection.emitMessage(resendResponse)
            })
        })

        describe('ResendResponseResent', () => {
            let sub

            beforeEach(async () => {
                await client.connect()
                sub = setupSubscription('stream1')
            })

            it('calls event handler on subscription', () => {
                sub.handleResent = sinon.stub()
                const resendResponse = ResendResponseResent.create(sub.streamId, sub.streamPartition, sub.id)
                connection.emitMessage(resendResponse)
                sinon.assert.calledWith(sub.handleResent, resendResponse)
            })
            it('does not call event handler for unknown subscriptions', () => {
                sub.handleResent = sinon.stub().throws()
                const resendResponse = ResendResponseResent.create(sub.streamId, sub.streamPartition, 'unknown subid')
                connection.emitMessage(resendResponse)
            })
        })

        describe('ErrorResponse', () => {
            beforeEach(() => client.connect())

            it('emits an error event on client', (done) => {
                setupSubscription('stream1')
                const errorResponse = ErrorResponse.create('Test error')

                client.on('error', (err) => {
                    assert.equal(err.message, errorResponse.errorMessage)
                    done()
                })
                connection.emitMessage(errorResponse)
            })
        })

        describe('error', () => {
            beforeEach(() => client.connect())

            it('reports InvalidJsonErrors to subscriptions', (done) => {
                const sub = setupSubscription('stream1')
                const jsonError = new Errors.InvalidJsonError(sub.streamId)

                sub.handleError = (err) => {
                    assert.equal(err, jsonError)
                    done()
                }
                connection.emit('error', jsonError)
            })

            it('emits other errors as error events on client', (done) => {
                setupSubscription('stream1')
                const testError = new Error('This is a test error message, ignore')

                client.on('error', (err) => {
                    assert.equal(err, testError)
                    done()
                })
                connection.emit('error', testError)
            })
        })
    })

    describe('connect()', () => {
        it('should return a promise which resolves when connected', () => {
            const result = client.connect()
            assert(result instanceof Promise)
            return result
        })

        it('should call connection.connect()', () => {
            connection.connect = sinon.stub().resolves()
            client.connect()
            assert(connection.connect.calledOnce)
        })

        it('should reject promise while connecting', (done) => {
            connection.state = Connection.State.CONNECTING
            client.connect().catch(() => done())
        })

        it('should reject promise when connected', (done) => {
            connection.state = Connection.State.CONNECTED
            client.connect().catch(() => done())
        })
    })

    describe('subscribe()', () => {
        it('should call client.connect() if autoConnect is set to true', (done) => {
            client.options.autoConnect = true
            client.on('connected', done)

            connection.expect(SubscribeRequest.create('stream1', 0, 'session-token'))
            client.subscribe('stream1', () => {})
        })

        describe('when connected', () => {
            beforeEach(() => client.connect())

            it('throws an error if no options are given', () => {
                assert.throws(() => {
                    client.subscribe(undefined, () => {})
                })
            })

            it('throws an error if options is wrong type', () => {
                assert.throws(() => {
                    client.subscribe(['streamId'], () => {})
                })
            })

            it('throws an error if no callback is given', () => {
                assert.throws(() => {
                    client.subscribe('stream1')
                })
            })

            it('sends a subscribe request', () => {
                connection.expect(SubscribeRequest.create('stream1', 0, 'session-token'))

                client.subscribe({
                    stream: 'stream1',
                }, () => {})
            })

            it('accepts stream id as first argument instead of object', () => {
                connection.expect(SubscribeRequest.create('stream1', 0, 'session-token'))

                client.subscribe('stream1', () => {})
            })

            it('sends only one subscribe request to server even if there are multiple subscriptions for same stream', () => {
                connection.expect(SubscribeRequest.create('stream1', 0, 'session-token'))
                client.subscribe('stream1', () => {})
                client.subscribe('stream1', () => {})
            })

            it('sets subscribed state on subsequent subscriptions without further subscribe requests', (done) => {
                connection.expect(SubscribeRequest.create('stream1', 0, 'session-token'))
                const sub = client.subscribe('stream1', () => {})
                connection.emitMessage(SubscribeResponse.create(sub.streamId))

                const sub2 = client.subscribe(sub.streamId, () => {})
                sub2.on('subscribed', () => {
                    assert.equal(sub2.getState(), Subscription.State.subscribed)
                    done()
                })
            })

            describe('with resend options', () => {
                it('supports resend.from', (done) => {
                    const ref = new MessageRef(5, 0)
                    const sub = setupSubscription('stream1', false, {
                        resend: {
                            from: {
                                timestamp: ref.timestamp,
                                sequenceNumber: ref.sequenceNumber,
                            },
                            publisherId: 'publisherId',
                            msgChainId: '1',
                        },
                    })
<<<<<<< HEAD
                    sub.once('subscribed', () => {
                        setTimeout(() => connection.emitMessage(msg(sub.streamId, {}, sub.id)), 200)
                        setTimeout(done, STORAGE_DELAY + 200)
                    })
                    connection.expect(ResendFromRequest.create(sub.streamId, sub.streamPartition, sub.id, ref.toArray(), 'publisherId', '1'))
=======
                    connection.expect(ResendFromRequest.create(
                        sub.streamId, sub.streamPartition, sub.id, ref.toArray(),
                        'publisherId', '1', 'session-token',
                    ))
>>>>>>> 7dfad02d
                    connection.emitMessage(SubscribeResponse.create(sub.streamId))
                }, STORAGE_DELAY + 1000)

                it('supports resend.last', (done) => {
                    const sub = setupSubscription('stream1', false, {
                        resend: {
                            last: 5,
                        },
                    })
<<<<<<< HEAD
                    sub.once('subscribed', () => {
                        setTimeout(() => connection.emitMessage(msg(sub.streamId, {}, sub.id)), 200)
                        setTimeout(done, STORAGE_DELAY + 200)
                    })
                    connection.expect(ResendLastRequest.create(sub.streamId, sub.streamPartition, sub.id, 5))
=======
                    connection.expect(ResendLastRequest.create(sub.streamId, sub.streamPartition, sub.id, 5, 'session-token'))
>>>>>>> 7dfad02d
                    connection.emitMessage(SubscribeResponse.create(sub.streamId))
                }, STORAGE_DELAY + 1000)

                it('sends 2 ResendLastRequests if no StreamMessage received after some delay', (done) => {
                    const sub = setupSubscription('stream1', false, {
                        resend: {
                            last: 5,
                        },
                    })
                    connection.expect(ResendLastRequest.create(sub.streamId, sub.streamPartition, sub.id, 5))
                    connection.emitMessage(SubscribeResponse.create(sub.streamId))
                    connection.expect(ResendLastRequest.create(sub.streamId, sub.streamPartition, sub.id, 5))
                    setTimeout(done, STORAGE_DELAY + 200)
                }, STORAGE_DELAY + 1000)

                it('throws if multiple resend options are given', () => {
                    assert.throws(() => {
                        client.subscribe({
                            stream: 'stream1',
                            resend: {
                                from: {
                                    timestamp: 1,
                                    sequenceNumber: 0,
                                },
                                last: 5,
                            },
                        }, () => {})
                    })
                })
            })

            describe('Subscription event handling', () => {
                describe('gap', () => {
                    it('sends resend request', () => {
                        const sub = setupSubscription('stream1')
                        const fromRef = new MessageRef(1, 0)
                        const toRef = new MessageRef(5, 0)
                        connection.expect(ResendRangeRequest.create(
                            sub.streamId, sub.streamPartition, sub.id,
                            fromRef.toArray(), toRef.toArray(), 'publisherId', 'msgChainId', 'session-token',
                        ))
                        const fromRefObject = {
                            timestamp: fromRef.timestamp,
                            sequenceNumber: fromRef.sequenceNumber,
                        }
                        const toRefObject = {
                            timestamp: toRef.timestamp,
                            sequenceNumber: toRef.sequenceNumber,
                        }
                        sub.emit('gap', fromRefObject, toRefObject, 'publisherId', 'msgChainId')
                    })

                    it('does not send another resend request while resend is in progress', () => {
                        const sub = setupSubscription('stream1')
                        const fromRef = new MessageRef(1, 0)
                        const toRef = new MessageRef(5, 0)
                        connection.expect(ResendRangeRequest.create(
                            sub.streamId, sub.streamPartition, sub.id,
                            fromRef.toArray(), toRef.toArray(), 'publisherId', 'msgChainId', 'session-token',
                        ))
                        const fromRefObject = {
                            timestamp: fromRef.timestamp,
                            sequenceNumber: fromRef.sequenceNumber,
                        }
                        const toRefObject = {
                            timestamp: toRef.timestamp,
                            sequenceNumber: toRef.sequenceNumber,
                        }
                        sub.emit('gap', fromRefObject, toRefObject, 'publisherId', 'msgChainId')
                        sub.emit('gap', fromRefObject, {
                            timestamp: 10,
                            sequenceNumber: 0,
                        }, 'publisherId', 'msgChainId')
                    })
                })

                describe('done', () => {
                    it('unsubscribes', (done) => {
                        const sub = setupSubscription('stream1')

                        client.unsubscribe = (unsub) => {
                            assert.equal(sub, unsub)
                            done()
                        }
                        sub.emit('done')
                    })
                })
            })
        })
    })

    describe('unsubscribe()', () => {
        // Before each, client is connected and subscribed
        let sub
        beforeEach(async () => {
            await client.connect()
            sub = setupSubscription('stream1', true, {}, sinon.stub().throws())
        })

        it('sends an unsubscribe request', () => {
            connection.expect(UnsubscribeRequest.create(sub.streamId))
            client.unsubscribe(sub)
        })

        it('does not send unsubscribe request if there are other subs remaining for the stream', () => {
            client.subscribe({
                stream: sub.streamId,
            }, () => {})

            client.unsubscribe(sub)
        })

        it('sends unsubscribe request when the last subscription is unsubscribed', (done) => {
            const sub2 = client.subscribe({
                stream: sub.streamId,
            }, () => {})

            sub2.once('subscribed', () => {
                client.unsubscribe(sub)

                connection.expect(UnsubscribeRequest.create(sub.streamId))
                client.unsubscribe(sub2)
                done()
            })
        })

        it('does not send an unsubscribe request again if unsubscribe is called multiple times', () => {
            connection.expect(UnsubscribeRequest.create(sub.streamId))

            client.unsubscribe(sub)
            client.unsubscribe(sub)
        })

        it('does not send another unsubscribed event if the same Subscription is already unsubscribed', () => {
            connection.expect(UnsubscribeRequest.create(sub.streamId))
            const handler = sinon.stub()

            sub.on('unsubscribed', handler)
            client.unsubscribe(sub)
            connection.emitMessage(UnsubscribeResponse.create(sub.streamId))
            assert.equal(sub.getState(), Subscription.State.unsubscribed)

            client.unsubscribe(sub)
            assert.equal(handler.callCount, 1)
        })

        it('throws if no Subscription is given', () => {
            assert.throws(() => {
                client.unsubscribe()
            })
        })

        it('throws if Subscription is of wrong type', () => {
            assert.throws(() => {
                client.unsubscribe(sub.streamId)
            })
        })
    })

    describe('publish', () => {
        const pubMsg = {
            foo: 'bar',
        }
        const hashedUsername = '0x16F78A7D6317F102BBD95FC9A4F3FF2E3249287690B8BDAD6B7810F82B34ACE3'.toLowerCase()
        function getPublishRequest(streamId, timestamp, sequenceNumber, prevMsgRef) {
            const streamMessage = StreamMessage.create(
                [streamId, 0, timestamp, sequenceNumber, hashedUsername, client.msgCreationUtil.msgChainId], prevMsgRef,
                StreamMessage.CONTENT_TYPES.JSON, pubMsg, StreamMessage.SIGNATURE_TYPES.NONE, null,
            )
            return ControlLayer.PublishRequest.create(streamMessage, 'session-token')
        }

        it('queues messages and sends them once connected', (done) => {
            client.options.autoConnect = true
            client.options.auth.username = 'username'
            const ts = Date.now()
            let prevMsgRef = null
            for (let i = 0; i < 10; i++) {
                connection.expect(getPublishRequest('streamId', ts, i, prevMsgRef))
                client.publish('streamId', pubMsg, ts)
                prevMsgRef = [ts, i]
            }
            connection.on('connected', () => {
                setTimeout(done, 2000)
            })
        })

        it('rejects the promise if autoConnect is false and the client is not connected', (done) => {
            client.options.auth.username = 'username'
            client.options.autoConnect = false
            client.publish('stream1', pubMsg).catch((err) => {
                assert(err instanceof FailedToPublishError)
                done()
            })
        })

        it('subsequent calls to "publish()" should not call "getStream()" (must be cached)', async () => {
            client.options.auth.username = 'username'
            await client.connect()

            const ts = Date.now()
            connection.expect(getPublishRequest('streamId', ts, 0, null))
            await client.publish('streamId', pubMsg, ts)
            assert(client.getStream.called)

            connection.expect(getPublishRequest('streamId', ts, 1, [ts, 0]))
            await client.publish('streamId', pubMsg, ts)
            assert(client.getStream.calledOnce)
        })
    })

    describe('disconnect()', () => {
        beforeEach(() => client.connect())

        it('calls connection.disconnect()', (done) => {
            connection.disconnect = done
            client.disconnect()
        })

        it('resets subscriptions', async () => {
            const sub = setupSubscription('stream1')
            await client.disconnect()
            assert.deepEqual(client.getSubscriptions(sub.streamId), [])
        })
    })

    describe('pause()', () => {
        beforeEach(() => client.connect())

        it('calls connection.disconnect()', (done) => {
            connection.disconnect = done
            client.pause()
        })

        it('does not reset subscriptions', async () => {
            const sub = setupSubscription('stream1')
            await client.pause()
            assert.deepEqual(client.getSubscriptions(sub.streamId), [sub])
        })
    })

    describe('Fields set', () => {
        it('sets auth.apiKey from authKey', () => {
            const c = new StubbedStreamrClient({
                authKey: 'authKey',
            }, createConnectionMock())
            assert(c.options.auth.apiKey)
        })
        it('sets auth.apiKey from apiKey', () => {
            const c = new StubbedStreamrClient({
                apiKey: 'apiKey',
            }, createConnectionMock())
            assert(c.options.auth.apiKey)
        })
        it('sets private key with 0x prefix', () => {
            const c = new StubbedStreamrClient({
                auth: {
                    privateKey: '12345564d427a3311b6536bbcff9390d69395b06ed6c486954e971d960fe8709',
                },
            }, createConnectionMock())
            assert(c.options.auth.privateKey.startsWith('0x'))
        })
        it('sets unauthenticated', () => {
            const c = new StubbedStreamrClient({}, createConnectionMock())
            assert(c.session.options.unauthenticated)
        })
    })
})<|MERGE_RESOLUTION|>--- conflicted
+++ resolved
@@ -141,13 +141,10 @@
             autoConnect: false,
             autoDisconnect: false,
             verifySignatures: 'never',
-<<<<<<< HEAD
             retryResendAfter: STORAGE_DELAY,
-=======
             auth: {
                 sessionToken: 'session-token',
             },
->>>>>>> 7dfad02d
         }, connection)
     })
 
@@ -267,25 +264,16 @@
                         last: 1,
                     },
                 })
-<<<<<<< HEAD
                 sub.once('subscribed', () => {
                     setTimeout(() => connection.emitMessage(msg(sub.streamId, {}, sub.id)), 200)
                     setTimeout(done, STORAGE_DELAY + 200)
                 })
-                connection.expect(ResendLastRequest.create(sub.streamId, sub.streamPartition, sub.id, 1))
-=======
                 connection.expect(ResendLastRequest.create(sub.streamId, sub.streamPartition, sub.id, 1, 'session-token'))
->>>>>>> 7dfad02d
                 connection.emitMessage(SubscribeResponse.create(sub.streamId))
             }, STORAGE_DELAY + 1000)
 
-<<<<<<< HEAD
             it('emits multiple resend requests as per multiple subscriptions. No second resends if messages are received.', (done) => {
-                connection.expect(SubscribeRequest.create('stream1'))
-=======
-            it('emits multiple resend requests as per multiple subscriptions', () => {
                 connection.expect(SubscribeRequest.create('stream1', 0, 'session-token'))
->>>>>>> 7dfad02d
 
                 const sub1 = client.subscribe({
                     stream: 'stream1',
@@ -300,7 +288,6 @@
                     },
                 }, () => {})
 
-<<<<<<< HEAD
                 sub1.once('subscribed', () => {
                     setTimeout(() => connection.emitMessage(msg(sub1.streamId, {}, sub1.id)), 200)
                 })
@@ -308,12 +295,8 @@
                     setTimeout(() => connection.emitMessage(msg(sub2.streamId, {}, sub2.id)), 200)
                 })
 
-                connection.expect(ResendLastRequest.create(sub1.streamId, sub1.streamPartition, sub1.id, 2))
-                connection.expect(ResendLastRequest.create(sub2.streamId, sub2.streamPartition, sub2.id, 1))
-=======
                 connection.expect(ResendLastRequest.create(sub1.streamId, sub1.streamPartition, sub1.id, 2, 'session-token'))
                 connection.expect(ResendLastRequest.create(sub2.streamId, sub2.streamPartition, sub2.id, 1, 'session-token'))
->>>>>>> 7dfad02d
 
                 connection.emitMessage(SubscribeResponse.create(sub1.streamId))
                 setTimeout(done, STORAGE_DELAY + 400)
@@ -654,18 +637,14 @@
                             msgChainId: '1',
                         },
                     })
-<<<<<<< HEAD
                     sub.once('subscribed', () => {
                         setTimeout(() => connection.emitMessage(msg(sub.streamId, {}, sub.id)), 200)
                         setTimeout(done, STORAGE_DELAY + 200)
                     })
-                    connection.expect(ResendFromRequest.create(sub.streamId, sub.streamPartition, sub.id, ref.toArray(), 'publisherId', '1'))
-=======
                     connection.expect(ResendFromRequest.create(
                         sub.streamId, sub.streamPartition, sub.id, ref.toArray(),
                         'publisherId', '1', 'session-token',
                     ))
->>>>>>> 7dfad02d
                     connection.emitMessage(SubscribeResponse.create(sub.streamId))
                 }, STORAGE_DELAY + 1000)
 
@@ -675,15 +654,11 @@
                             last: 5,
                         },
                     })
-<<<<<<< HEAD
                     sub.once('subscribed', () => {
                         setTimeout(() => connection.emitMessage(msg(sub.streamId, {}, sub.id)), 200)
                         setTimeout(done, STORAGE_DELAY + 200)
                     })
-                    connection.expect(ResendLastRequest.create(sub.streamId, sub.streamPartition, sub.id, 5))
-=======
                     connection.expect(ResendLastRequest.create(sub.streamId, sub.streamPartition, sub.id, 5, 'session-token'))
->>>>>>> 7dfad02d
                     connection.emitMessage(SubscribeResponse.create(sub.streamId))
                 }, STORAGE_DELAY + 1000)
 
