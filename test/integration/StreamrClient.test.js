--- conflicted
+++ resolved
@@ -14,11 +14,7 @@
     jest.setTimeout(15 * 1000)
 
     const createClient = (opts = {}) => new StreamrClient({
-<<<<<<< HEAD
-        url: config.websocketUrl,
-=======
         url: `${config.websocketUrl}?controlLayerVersion=0&messageLayerVersion=29`,
->>>>>>> d2c04bde
         restUrl: config.restUrl,
         auth: {
             privateKey: new Web3(new FakeProvider()).eth.accounts.create().privateKey,
@@ -102,14 +98,6 @@
             // Add delay: this test needs some time to allow the message to be written to Cassandra
             setTimeout(() => {
                 const sub = client.subscribe({
-<<<<<<< HEAD
-                    stream: createdStream.id,
-                    resend: {
-                        last: 1,
-                    },
-                }, async () => {
-                    const subStream = client.subscribedStreams[createdStream.id]
-=======
                     stream: stream.id,
                     resend_last: 1,
                 }, async (parsedContent, streamMessage) => {
@@ -118,7 +106,6 @@
 
                     // Check signature stuff
                     const subStream = client.subscribedStreams[stream.id]
->>>>>>> d2c04bde
                     const publishers = await subStream.getPublishers()
                     const requireVerification = await subStream.getVerifySignatures()
                     assert.strictEqual(requireVerification, true)
@@ -134,20 +121,6 @@
                         done()
                     })
                 })
-<<<<<<< HEAD
-                client.connection.on('UnicastMessage', (msg) => {
-                    /* eslint-disable prefer-destructuring */
-                    streamMessage = msg.streamMessage
-                    /* eslint-enable prefer-destructuring */
-                    assert.strictEqual(streamMessage.getParsedContent().test, 'client.publish with Stream object as arg')
-                    assert(streamMessage.prevMsgRef.timestamp)
-                    assert.strictEqual(streamMessage.prevMsgRef.sequenceNumber, 0)
-                    assert.strictEqual(streamMessage.signatureType, 1)
-                    assert(streamMessage.getPublisherId())
-                    assert(streamMessage.signature)
-                })
-=======
->>>>>>> d2c04bde
             }, 10000)
         })
 
@@ -158,36 +131,7 @@
             }, (parsedContent, streamMessage) => {
                 assert.equal(parsedContent.id, id)
 
-<<<<<<< HEAD
-            // Make a new stream for this test to avoid conflicts
-            client.getOrCreateStream({
-                name: `StreamrClient client.subscribe (realtime) - ${Date.now()}`,
-            }).then((stream) => {
-                const sub = client.subscribe({
-                    stream: stream.id,
-                }, (message) => {
-                    assert.equal(message.id, id)
-                    client.unsubscribe(sub)
-                    sub.on('unsubscribed', () => {
-                        done()
-                    })
-                })
-                sub.on('subscribed', () => {
-                    stream.publish({
-                        id,
-                    })
-                })
-            })
-            client.connection.on('BroadcastMessage', (msg) => {
-                /* eslint-disable prefer-destructuring */
-                streamMessage = msg.streamMessage
-                /* eslint-enable prefer-destructuring */
-                assert.strictEqual(streamMessage.getParsedContent().id, id)
-                assert.strictEqual(streamMessage.prevMsgRef.timestamp, null)
-                assert.strictEqual(streamMessage.prevMsgRef.sequenceNumber, 0)
-=======
                 // Check signature stuff
->>>>>>> d2c04bde
                 assert.strictEqual(streamMessage.signatureType, 1)
                 assert(streamMessage.getPublisherId())
                 assert(streamMessage.signature)
