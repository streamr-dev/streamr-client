--- conflicted
+++ resolved
@@ -114,46 +114,4 @@
             })
         })
     })
-<<<<<<< HEAD
-
-    describe('Stream configuration', () => {
-        it('Stream.detectFields', (done) => {
-            client.publish(createdStream.id, {
-                foo: 'bar',
-                count: 0,
-            })
-
-            // Need time to propagate to storage
-            setTimeout(() => {
-                createdStream.detectFields().then((stream) => {
-                    assert.deepEqual(
-                        stream.config.fields,
-                        [
-                            {
-                                name: 'foo',
-                                type: 'string',
-                            },
-                            {
-                                name: 'count',
-                                type: 'number',
-                            },
-                        ],
-                    )
-                    done()
-                })
-            }, 5000)
-        }, 10000)
-    })
-
-    describe('Stream permissions', () => {
-        it('Stream.getPermissions', () => createdStream.getPermissions().then((permissions) => {
-            assert.equal(permissions.length, 3) // read, write, share for the owner
-        }))
-    })
-
-    describe('Stream deletion', () => {
-        it('Stream.delete', () => createdStream.delete())
-    })
-=======
->>>>>>> fb8c37b5
 })