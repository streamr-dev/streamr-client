import assert from 'assert'
import crypto from 'crypto'

import fetch from 'node-fetch'
import { MessageLayer } from 'streamr-client-protocol'
import { ethers } from 'ethers'
import uuid from 'uuid/v4'

import StreamrClient from '../../src'

import config from './config'

const { StreamMessage } = MessageLayer
const WebSocket = require('ws')

const createClient = (opts = {}) => new StreamrClient({
    auth: {
        privateKey: ethers.Wallet.createRandom().privateKey,
    },
    autoConnect: false,
    autoDisconnect: false,
    ...config.clientOptions,
    ...opts,
})

const wait = (timeout) => new Promise((resolve) => setTimeout(resolve, timeout))

describe('StreamrClient Connection', () => {
    describe('bad config.url', () => {
        it('emits error without autoconnect', async (done) => {
            const client = createClient({
                url: 'asdasd',
                autoConnect: false,
                autoDisconnect: false,
            })
            client.once('error', async (error) => {
                expect(error).toBeTruthy()
                done()
            })
            await client.connect().catch(async (error) => {
                expect(error).toBeTruthy()
            })
        })

        it('rejects on connect without autoconnect', async (done) => {
            const client = createClient({
                url: 'asdasd',
                autoConnect: false,
                autoDisconnect: false,
            })

            await client.connect().catch(async (error) => {
                expect(error).toBeTruthy()
                done()
            })
        })

        it('emits error with autoconnect after first call that triggers connect()', async (done) => {
            const client = createClient({
                url: 'asdasd',
                autoConnect: true,
                autoDisconnect: true,
            })

            const onError = jest.fn()
            client.once('error', onError)

            const stream = await client.createStream({
                name: uuid(),
            }) // this will succeed because it uses restUrl config, not url

            // publish should trigger connect
            await client.publish(stream, {}).catch((error) => {
                expect(error).toBeTruthy()
                // check error is emitted with same error before rejection
                // not clear if emit or reject *should* occur first
                expect(onError).toHaveBeenCalledTimes(1)
                expect(onError).toHaveBeenCalledWith(error)

                done()
            })
        }, 10000)
    })

    describe('bad config.restUrl', () => {
        it('emits error without autoconnect', async (done) => {
            const client = createClient({
                restUrl: 'asdasd',
                autoConnect: false,
                autoDisconnect: false,
            })
            client.once('error', async (error) => {
                expect(error).toBeTruthy()
                done()
            })
        })

        it('emits error with autoconnect', (done) => {
            const client = createClient({
                restUrl: 'asdasd',
                autoConnect: true,
                autoDisconnect: true,
            })
            client.once('error', async (error) => {
                expect(error).toBeTruthy()
                done()
            })
        })
    })

    it('can disconnect before connected', async (done) => {
        const client = createClient()
        client.once('error', done)
        client.connect()
        await client.disconnect()
        done()
    })

    describe('resend', () => {
        let client
        let stream

        let timestamps = []

        beforeEach(async () => {
            client = createClient()
            await client.ensureConnected()

            stream = await client.createStream({
                name: uuid(),
            })

            timestamps = []
            for (let i = 0; i < 5; i++) {
                const message = {
                    msg: `message${i}`,
                }

                // eslint-disable-next-line no-await-in-loop
                const rawMessage = await client.publish(stream.id, message)
                timestamps.push(rawMessage.getStreamMessage().getTimestamp())
            }

            await wait(5000) // wait for messages to (probably) land in storage
        }, 10 * 1000)

        afterEach(async () => {
            await client.disconnect()
        })

        it('resend last', async (done) => {
            const messages = []

            const sub = await client.resend(
                {
                    stream: stream.id,
                    resend: {
                        last: 3,
                    },
                },
                (message) => {
                    messages.push(message)
                },
            )

            sub.once('resent', () => {
                setTimeout(() => {
                    expect(messages).toEqual([
                        {
                            msg: 'message2',
                        },
                        {
                            msg: 'message3',
                        },
                        {
                            msg: 'message4',
                        },
                    ])
                    done()
                }, 2000)
            })
        })

        it('resend from', async (done) => {
            const messages = []

            const sub = await client.resend(
                {
                    stream: stream.id,
                    resend: {
                        from: {
                            timestamp: timestamps[3],
                        },
                    },
                },
                (message) => {
                    messages.push(message)
                },
            )

            sub.once('resent', () => {
                expect(messages).toEqual([
                    {
                        msg: 'message3',
                    },
                    {
                        msg: 'message4',
                    },
                ])
                done()
            })
        })

        it('resend range', async (done) => {
            const messages = []

            const sub = await client.resend(
                {
                    stream: stream.id,
                    resend: {
                        from: {
                            timestamp: timestamps[0],
                        },
                        to: {
                            timestamp: timestamps[3] - 1,
                        },
                    },
                },
                (message) => {
                    messages.push(message)
                },
            )

            sub.once('resent', () => {
                expect(messages).toEqual([
                    {
                        msg: 'message0',
                    },
                    {
                        msg: 'message1',
                    },
                    {
                        msg: 'message2',
                    },
                ])
                done()
            })
        })
    })

    describe('ensureConnected', () => {
        it('connects the client', async () => {
            const client = createClient()
            await client.ensureConnected()
            expect(client.isConnected()).toBeTruthy()
            // no error if already connected
            await client.ensureConnected()
            expect(client.isConnected()).toBeTruthy()
            await client.disconnect()
        })

        it('does not error if connecting', async (done) => {
            const client = createClient()
            client.connection.once('connecting', async () => {
                await client.ensureConnected()
                expect(client.isConnected()).toBeTruthy()
                await client.disconnect()
                done()
            })

            await client.connect()
        })

        it('connects if disconnecting', async (done) => {
            const client = createClient()
            client.connection.once('disconnecting', async () => {
                await client.ensureConnected()
                expect(client.isConnected()).toBeTruthy()
                await client.disconnect()
                done()
            })

            await client.connect()
            await client.disconnect()
        })
    })

    describe('ensureDisconnected', () => {
        it('disconnects the client', async () => {
            const client = createClient()
            // no error if already disconnected
            await client.ensureDisconnected()
            await client.connect()
            await client.ensureDisconnected()
            expect(client.isDisconnected()).toBeTruthy()
        })

        it('does not error if disconnecting', async (done) => {
            const client = createClient()
            client.connection.once('disconnecting', async () => {
                await client.ensureDisconnected()
                expect(client.isDisconnected()).toBeTruthy()
                done()
            })
            await client.connect()
            await client.disconnect()
        })

        it('disconnects if connecting', async (done) => {
            const client = createClient()
            client.connection.once('connecting', async () => {
                await client.ensureDisconnected()
                expect(client.isDisconnected()).toBeTruthy()
                done()
            })
            await client.connect()
        })
    })

    describe('connect during disconnect', () => {
        let client
        async function teardown() {
            if (client) {
                client.removeAllListeners('error')
                await client.ensureDisconnected()
                client = undefined
            }
        }

        beforeEach(async () => {
            await teardown()
        })

        afterEach(async () => {
            await teardown()
        })

        it('can reconnect after disconnect', (done) => {
            client = createClient()
            client.once('error', done)
            client.connect()
            client.once('connected', async () => {
                await client.disconnect()
            })
            client.once('disconnected', () => {
                client.connect()
                client.once('connected', async () => {
                    await client.disconnect()
                    done()
                })
            })
        })

        it('can disconnect before connected', async (done) => {
            client = createClient()
            client.once('error', done)
            client.connect()
            await client.disconnect()
            done()
        })

        it('can connect', async (done) => {
            client = createClient()
            await client.connect()

            client.connection.once('disconnecting', async () => {
                await client.connect()
                await client.disconnect()
                done()
            })

            await client.disconnect()
        }, 5000)

        it('will resolve original disconnect', async (done) => {
            client = createClient()

            await client.connect()

            client.connection.once('disconnecting', async () => {
                await client.connect()
            })
            await client.disconnect()
            done() // ok if it ever gets here
        }, 5000)

        it('has connection state transitions in correct order', async (done) => {
            client = createClient()
            const connectionEventSpy = jest.spyOn(client.connection, 'emit')

            await client.connect()

            client.connection.once('disconnecting', async () => {
                await client.connect()
                const eventNames = connectionEventSpy.mock.calls.map(([eventName]) => eventName)
                expect(eventNames).toEqual([
                    'connecting',
                    'connected',
                    'disconnecting',
                    'disconnected', // should disconnect before re-connecting
                    'connecting',
                    'connected',
                ])
                done()
            })
            await client.disconnect()
        }, 5000)

        it('does not try to reconnect', async (done) => {
            client = createClient()

            await client.connect()

            client.connection.once('disconnecting', async () => {
                await client.connect()

                // should not try connecting after disconnect (or any other reason)
                const onConnecting = () => {
                    done(new Error('should not be connecting'))
                }
                client.once('connecting', onConnecting)

                await client.disconnect()
                // wait for possible reconnections
                setTimeout(() => {
                    client.off('connecting', onConnecting)
                    expect(client.isConnected()).toBe(false)
                    done()
                }, 2000)
            })
            await client.disconnect()
        }, 6000)
    })

    describe('publish/subscribe connection handling', () => {
        let client
        async function teardown() {
            if (!client) { return }
            client.removeAllListeners('error')
            await client.ensureDisconnected()
            client = undefined
        }

        beforeEach(async () => {
            await teardown()
        })

        afterEach(async () => {
            await teardown()
        })
        describe('publish', () => {
            it('will connect if not connected if autoconnect set', async (done) => {
                client = createClient({
                    autoConnect: true,
                    autoDisconnect: true,
                })

                client.once('error', done)

                const stream = await client.createStream({
                    name: uuid(),
                })
                await client.ensureDisconnected()

                const message = {
                    id2: uuid(),
                }
                client.once('connected', () => {
                    // wait in case of delayed errors
                    setTimeout(() => done(), 500)
                })
                await client.publish(stream.id, message)
            })

            it('will connect if disconnecting & autoconnect set', async (done) => {
                client = createClient({
                    autoConnect: true,
                    autoDisconnect: true,
                })

                client.once('error', done)
                await client.ensureConnected()
                const stream = await client.createStream({
                    name: uuid(),
                })

                const message = {
                    id1: uuid(),
                }
                const p = client.publish(stream.id, message)
                setTimeout(async () => {
                    await client.disconnect() // start async disconnect after publish started
                })
                await p
                // wait in case of delayed errors
                setTimeout(() => done(), 500)
            })

            it('will error if disconnecting & autoconnect not set', async (done) => {
                client = createClient({
                    autoConnect: false,
                    autoDisconnect: false,
                })

                client.once('error', done)
                await client.ensureConnected()
                const stream = await client.createStream({
                    name: uuid(),
                })

                const message = {
                    id1: uuid(),
                }

                client.publish(stream.id, message).catch((err) => {
                    expect(err).toBeTruthy()
                    done()
                })

                setTimeout(async () => {
                    await client.disconnect() // start async disconnect after publish started
                })
            })
        })
        describe('subscribe', () => {
            it('does not error if disconnect after subscribe', async (done) => {
                client = createClient({
                    autoConnect: true,
                    autoDisconnect: true,
                })

                client.once('error', done)
                await client.ensureConnected()
                const stream = await client.createStream({
                    name: uuid(),
                })

                const sub = client.subscribe({
                    stream: stream.id,
                    resend: {
                        from: {
                            timestamp: 0,
                        },
                    },
                }, () => {})
                sub.once('subscribed', async () => {
                    await client.disconnect()
                    // wait in case of delayed errors
                    setTimeout(() => done(), 500)
                })
            })
        })
    })
})

describe('StreamrClient', () => {
    let client
    let stream

    // These tests will take time, especially on Travis
    const TIMEOUT = 5 * 1000

    const createStream = async () => {
        const name = `StreamrClient-integration-${Date.now()}`
        assert(client.isConnected())

        const s = await client.createStream({
            name,
            requireSignedData: true,
        })

        assert(s.id)
        assert.equal(s.name, name)
        assert.strictEqual(s.requireSignedData, true)
        return s
    }

    beforeEach(async () => {
        try {
            await Promise.all([
<<<<<<< HEAD
                fetch(config.clientOptions.restUrl),
                fetch(config.clientOptions.url.replace('ws://', 'http://')),
=======
                fetch(config.restUrl),
                new Promise((resolve, reject) => {
                    const ws = new WebSocket(config.websocketUrl)
                    ws.once('open', () => {
                        resolve()
                        ws.close()
                    })
                    ws.once('error', (err) => {
                        reject(err)
                        ws.terminate()
                    })
                }),
>>>>>>> c0df6073
            ])
        } catch (e) {
            if (e.errno === 'ENOTFOUND' || e.errno === 'ECONNREFUSED') {
                throw new Error('Integration testing requires that engine-and-editor '
                    + 'and data-api ("entire stack") are running in the background. '
                    + 'Instructions: https://github.com/streamr-dev/streamr-docker-dev#running')
            } else {
                throw e
            }
        }

        client = createClient()
        await client.ensureConnected()
        stream = await createStream()
    })

    afterEach(async () => {
        if (client) {
            client.removeAllListeners('error')
            await client.ensureDisconnected()
        }
    })

    describe('Pub/Sub', () => {
        it('client.publish', async (done) => {
            client.once('error', done)
            await client.publish(stream.id, {
                test: 'client.publish',
            })
            setTimeout(() => done(), TIMEOUT * 0.8)
        }, TIMEOUT)

        it('Stream.publish', async (done) => {
            client.once('error', done)
            await stream.publish({
                test: 'Stream.publish',
            })
            setTimeout(() => done(), TIMEOUT * 0.8)
        }, TIMEOUT)

        it('client.publish with Stream object as arg', async (done) => {
            client.once('error', done)
            await client.publish(stream, {
                test: 'client.publish.Stream.object',
            })
            setTimeout(() => done(), TIMEOUT * 0.8)
        }, TIMEOUT)

        it('client.subscribe with resend from', (done) => {
            client.once('error', done)
            // Publish message
            client.publish(stream.id, {
                test: 'client.subscribe with resend',
            })

            // Check that we're not subscribed yet
            assert.strictEqual(client.getSubscriptions()[stream.id], undefined)

            // Add delay: this test needs some time to allow the message to be written to Cassandra
            setTimeout(() => {
                const sub = client.subscribe({
                    stream: stream.id,
                    resend: {
                        from: {
                            timestamp: 0,
                        },
                    },
                }, async (parsedContent, streamMessage) => {
                    // Check message content
                    assert.strictEqual(parsedContent.test, 'client.subscribe with resend')

                    // Check signature stuff
                    // WARNING: digging into internals
                    const subStream = client._getSubscribedStreamPartition(stream.id, 0) // eslint-disable-line no-underscore-dangle
                    const publishers = await subStream.getPublishers()
                    const requireVerification = await subStream.getVerifySignatures()
                    assert.strictEqual(requireVerification, true)
                    const map = {}
                    map[client.signer.address.toLowerCase()] = true
                    assert.deepStrictEqual(publishers, map)
                    assert.strictEqual(streamMessage.signatureType, StreamMessage.SIGNATURE_TYPES.ETH)
                    assert(streamMessage.getPublisherId())
                    assert(streamMessage.signature)

                    // All good, unsubscribe
                    client.unsubscribe(sub)
                    sub.on('unsubscribed', () => {
                        assert.strictEqual(client.getSubscriptions(stream.id).length, 0)
                        done()
                    })
                })
            }, TIMEOUT * 0.8)
        }, TIMEOUT)

        it('client.subscribe with resend last', (done) => {
            client.once('error', done)
            // Publish message
            client.publish(stream.id, {
                test: 'client.subscribe with resend',
            })

            // Check that we're not subscribed yet
            assert.strictEqual(client.getSubscriptions(stream.id).length, 0)

            // Add delay: this test needs some time to allow the message to be written to Cassandra
            setTimeout(() => {
                const sub = client.subscribe({
                    stream: stream.id,
                    resend: {
                        last: 1,
                    },
                }, async (parsedContent, streamMessage) => {
                    // Check message content
                    assert.strictEqual(parsedContent.test, 'client.subscribe with resend')

                    // Check signature stuff
                    // WARNING: digging into internals
                    const subStream = client._getSubscribedStreamPartition(stream.id, 0) // eslint-disable-line no-underscore-dangle
                    const publishers = await subStream.getPublishers()
                    const requireVerification = await subStream.getVerifySignatures()
                    assert.strictEqual(requireVerification, true)
                    const map = {}
                    map[client.signer.address.toLowerCase()] = true
                    assert.deepStrictEqual(publishers, map)
                    assert.strictEqual(streamMessage.signatureType, StreamMessage.SIGNATURE_TYPES.ETH)
                    assert(streamMessage.getPublisherId())
                    assert(streamMessage.signature)

                    // All good, unsubscribe
                    client.unsubscribe(sub)
                    sub.on('unsubscribed', () => {
                        assert.strictEqual(client.getSubscriptions(stream.id).length, 0)
                        done()
                    })
                })
            }, TIMEOUT * 0.8)
        }, TIMEOUT)

        it('client.subscribe (realtime)', (done) => {
            client.once('error', done)
            const id = Date.now()
            const sub = client.subscribe({
                stream: stream.id,
            }, (parsedContent, streamMessage) => {
                assert.equal(parsedContent.id, id)

                // Check signature stuff
                assert.strictEqual(streamMessage.signatureType, StreamMessage.SIGNATURE_TYPES.ETH)
                assert(streamMessage.getPublisherId())
                assert(streamMessage.signature)

                // All good, unsubscribe
                client.unsubscribe(sub)
                sub.on('unsubscribed', () => {
                    done()
                })
            })

            // Publish after subscribed
            sub.on('subscribed', () => {
                stream.publish({
                    id,
                })
            })
        })

        it('client.subscribe (realtime with resend)', (done) => {
            client.once('error', done)
            const id = Date.now()
            const sub = client.subscribe({
                stream: stream.id,
                resend: {
                    last: 1,
                },
            }, (parsedContent, streamMessage) => {
                assert.equal(parsedContent.id, id)

                // Check signature stuff
                assert.strictEqual(streamMessage.signatureType, StreamMessage.SIGNATURE_TYPES.ETH)
                assert(streamMessage.getPublisherId())
                assert(streamMessage.signature)

                // All good, unsubscribe
                client.unsubscribe(sub)
                sub.on('unsubscribed', () => {
                    done()
                })
            })

            // Publish after subscribed
            sub.on('subscribed', () => {
                stream.publish({
                    id,
                })
            })
        }, 10000)

        it('client.subscribe can decrypt encrypted messages if it knows the group key', async (done) => {
            client.once('error', done)
            const id = Date.now()
            const publisherId = await client.getPublisherId()
            const groupKey = crypto.randomBytes(32)
            const keys = {}
            keys[publisherId] = groupKey
            const sub = client.subscribe({
                stream: stream.id,
                groupKeys: keys,
            }, (parsedContent, streamMessage) => {
                assert.equal(parsedContent.id, id)

                // Check signature stuff
                assert.strictEqual(streamMessage.signatureType, StreamMessage.SIGNATURE_TYPES.ETH)
                assert(streamMessage.getPublisherId())
                assert(streamMessage.signature)

                // All good, unsubscribe
                client.unsubscribe(sub)
                sub.on('unsubscribed', () => {
                    done()
                })
            })

            // Publish after subscribed
            sub.on('subscribed', () => {
                client.publish(stream.id, {
                    id,
                }, Date.now(), null, groupKey)
            })
        })
    })
})<|MERGE_RESOLUTION|>--- conflicted
+++ resolved
@@ -578,13 +578,9 @@
     beforeEach(async () => {
         try {
             await Promise.all([
-<<<<<<< HEAD
                 fetch(config.clientOptions.restUrl),
-                fetch(config.clientOptions.url.replace('ws://', 'http://')),
-=======
-                fetch(config.restUrl),
                 new Promise((resolve, reject) => {
-                    const ws = new WebSocket(config.websocketUrl)
+                    const ws = new WebSocket(config.clientOptions.url)
                     ws.once('open', () => {
                         resolve()
                         ws.close()
@@ -594,7 +590,6 @@
                         ws.terminate()
                     })
                 }),
->>>>>>> c0df6073
             ])
         } catch (e) {
             if (e.errno === 'ENOTFOUND' || e.errno === 'ECONNREFUSED') {
