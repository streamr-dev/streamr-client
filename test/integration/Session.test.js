import assert from 'assert'

import StreamrClient from '../../src'
import config from './config'

describe('Session', () => {
    let clientApiKey
    let clientWrongApiKey
    let clientPrivateKey
    let clientUsernamePassword

    const createClient = (opts = {}) => new StreamrClient({
        url: config.websocketUrl,
        restUrl: config.restUrl,
        autoConnect: false,
        autoDisconnect: false,
        ...opts,
    })

    beforeAll(() => {
        clientApiKey = createClient({
            auth: {
                apiKey: 'tester1-api-key',
            },
        })
        clientWrongApiKey = createClient({
            auth: {
                apiKey: 'wrong-api-key',
            },
        })
        clientPrivateKey = createClient({
            auth: {
                privateKey: '348ce564d427a3311b6536bbcff9390d69395b06ed6c486954e971d960fe8709',
            },
        })
        clientUsernamePassword = createClient({
            auth: {
                username: 'tester2@streamr.com',
                password: 'tester2',
            },
        })
    })

    describe('Token retrievals', () => {
        it('should get token from API key', () => clientApiKey.session.getSessionToken()
            .then((sessionToken) => {
                assert(sessionToken)
            }))
        it('should fail to get token from wrong API key', () => clientWrongApiKey.session.getSessionToken()
            .catch((err) => {
                assert(err)
            }))
        it('should get token from private key', () => clientPrivateKey.session.getSessionToken()
            .then((sessionToken) => {
                assert(sessionToken)
            }))
        it('should get token from username/password', () => clientUsernamePassword.session.getSessionToken()
            .then((sessionToken) => {
                assert(sessionToken)
            }))
<<<<<<< HEAD
        it('should fail to get token with no authentication', (done) => clientNone.session.getSessionToken()
            .catch((err) => {
                assert.equal(err.toString(), 'Error: Need either "privateKey", "provider", "apiKey" or "username"+"password" to login.')
                done()
            }))
=======
>>>>>>> 2b21bd54
    })
})<|MERGE_RESOLUTION|>--- conflicted
+++ resolved
@@ -58,13 +58,10 @@
             .then((sessionToken) => {
                 assert(sessionToken)
             }))
-<<<<<<< HEAD
         it('should fail to get token with no authentication', (done) => clientNone.session.getSessionToken()
             .catch((err) => {
                 assert.equal(err.toString(), 'Error: Need either "privateKey", "provider", "apiKey" or "username"+"password" to login.')
                 done()
             }))
-=======
->>>>>>> 2b21bd54
     })
 })